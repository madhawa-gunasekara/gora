<?xml version="1.0" encoding="UTF-8"?>
<!--
  Licensed to the Apache Software Foundation (ASF) under one
  or more contributor license agreements.  See the NOTICE file
  distributed with this work for additional information
  regarding copyright ownership.  The ASF licenses this file
  to you under the Apache License, Version 2.0 (the
  "License"); you may not use this file except in compliance
  with the License.  You may obtain a copy of the License at

    http://www.apache.org/licenses/LICENSE-2.0

  Unless required by applicable law or agreed to in writing,
  software distributed under the License is distributed on an
  "AS IS" BASIS, WITHOUT WARRANTIES OR CONDITIONS OF ANY
  KIND, either express or implied.  See the License for the
  specific language governing permissions and limitations
  under the License.
-->
<project xmlns="http://maven.apache.org/POM/4.0.0" xmlns:xsi="http://www.w3.org/2001/XMLSchema-instance" xsi:schemaLocation="http://maven.apache.org/POM/4.0.0 http://maven.apache.org/xsd/maven-4.0.0.xsd">
  <modelVersion>4.0.0</modelVersion>

  <parent>
    <groupId>org.apache</groupId>
    <artifactId>apache</artifactId>
    <version>21</version>
  </parent>

  <groupId>org.apache.gora</groupId>
  <artifactId>gora</artifactId>
  <packaging>pom</packaging>
  <version>0.9-SNAPSHOT</version>
  <name>Apache Gora</name>
  <description>The Apache Gora open source framework provides an in-memory data model and 
    persistence for big data. Gora supports persisting to column stores, key value stores, 
    document stores and RDBMSs, and analyzing the data with extensive Apache Hadoop MapReduce 
    support. </description>
  <url>http://gora.apache.org</url>
  <inceptionYear>2010</inceptionYear>

  <licenses>
    <license>
      <name>The Apache Software License, Version 2.0</name>
      <url>http://www.apache.org/licenses/LICENSE-2.0.txt</url>
    </license>
  </licenses>

  <organization>
    <name>The Apache Software Foundation</name>
    <url>http://www.apache.org/</url>
  </organization>

  <developers>
    <developer>
      <id>alparslanavci</id>
      <name>Alparslan Avci</name>
      <email>alparslanavci [at] apache [dot] org</email>
      <roles>
        <role>Committer</role>
        <role>PMC Member</role>
      </roles>
    </developer>
    <developer>
      <id>ab</id>
      <name>Andrzej Bialecki</name>
      <email>ab [at] apache [dot] org</email>
      <roles>
        <role>Committer</role>
        <role>PMC Member</role>
      </roles>
    </developer>
    <developer>
      <id>ahart</id>
      <name>Andrew Hart</name>
      <email>ahart [at] apache [dot] org</email>
      <roles>
        <role>Committer</role>
        <role>PMC Member</role>
      </roles>
    </developer>
    <developer>
      <id>alfonsonishikawa</id>
      <name>Alfonso Nishikawa</name>
      <email>alfonsonishikawa [at] apache [dot] org</email>
      <roles>
        <role>Committer</role>
        <role>PMC Member</role>
      </roles>
    </developer>
    <developer>
      <id>cguzel</id>
      <name>Cihad Guzel</name>
      <email>cguzel [at] apache [dot] org</email>
      <roles>
        <role>Committer</role>
        <role>PMC Member</role>
      </roles>
    </developer>
    <developer>
      <id>dogacan</id>
      <name>Doğacan Güney</name>
      <email>dogacan [at] apache [dot] org</email>
      <roles>
        <role>Committer</role>
        <role>PMC Member</role>
      </roles>
    </developer>
    <developer>
      <id>enis</id>
      <name>Enis Soztutar</name>
      <email>enis [at] apache [dot] org</email>
      <roles>
        <role>Committer</role>
        <role>PMC Member</role>
      </roles>
    </developer>
    <developer>
      <id>ferdy</id>
      <name>Ferdy Galema</name>
      <email>ferdy [at] apache [dot] org</email>
      <roles>
        <role>Committer</role>
        <role>PMC Member</role>
      </roles>
    </developer>
    <developer>
      <id>hsaputra</id>
      <name>Henry Saputra</name>
      <email>hsaputra [at] apache [dot] org</email>
      <roles>
        <role>Committer</role>
        <role>PMC Member</role>
      </roles>
    </developer>
    <developer>
      <id>iocanel</id>
      <name>Ioannis Canellos</name>
      <email>iocanel [at] apache [dot] org</email>
      <roles>
        <role>Committer</role>
        <role>PMC Member</role>
      </roles>
    </developer>
    <developer>
      <id>jnioche</id>
      <name>Julien Nioche</name>
      <email>jnioche[at] apache [dot] org</email>
      <roles>
        <role>Committer</role>
        <role>PMC Member</role>
      </roles>
    </developer>
    <developer>
      <id>kamaci</id>
      <name>Furkan KAMACI</name>
      <email>kamaci [at] apache [dot] org</email>
      <roles>
        <role>Committer</role>
        <role>PMC Member</role>
      </roles>
    </developer>
    <developer>
      <id>kturner</id>
      <name>Keith Turner</name>
      <email>kturner [at] apache [dot] org</email>
      <roles>
        <role>Committer</role>
        <role>PMC Member</role>
      </roles>
    </developer>
    <developer>
      <id>nishadi</id>
      <name>Nishadi Kirielle</name>
      <email>nishadi [at] apache [dot] org</email>
      <roles>
        <role>Committer</role>
        <role>PMC Member</role>
      </roles>
    </developer>
    <developer>
      <id>djkevincr</id>
      <name>Kevin Ratnasekera</name>
      <email>djkevincr [at] apache [dot] org</email>
      <roles>
        <role>Committer</role>
        <role>PMC Member</role>
        <role>PMC Chair</role>
      </roles>
    </developer>
    <developer>
      <id>madhawa</id>
      <name>Madhawa Kasun Gunasekara</name>
      <email>madhawa [at] apache [dot] org</email>
      <roles>
        <role>Committer</role>
        <role>PMC Member</role>
      </roles>
    </developer>
    <developer>
      <id>lewismc</id>
      <name>Lewis John McGibbney</name>
      <email>lewismc [at] apache [dot] org</email>
      <roles>
        <role>Committer</role>
        <role>PMC Member</role>
        <role>Champion</role>
      </roles>
    </developer>
    <developer>
      <id>mattmann</id>
      <name>Chris Mattmann</name>
      <email>mattmann [at] apache [dot] org</email>
      <roles>
        <role>Committer</role>
        <role>PMC Member</role>
        <role>Champion</role>
      </roles>
    </developer>
    <developer>
      <id>sertan</id>
      <name>Sertan Alkan</name>
      <email>sertan [at] apache [dot] org</email>
      <roles>
        <role>Committer</role>
        <role>PMC Member</role>
      </roles>
    </developer>
    <developer>
      <id>woollard</id>
      <name>Dave Woollard</name>
      <email>woollard [at] apache [dot] org</email>
      <roles>
        <role>Committer</role>
        <role>PMC Member</role>
      </roles>
    </developer>
    <developer>
      <id>kazk</id>
      <name>Kazuomi Kashii</name>
      <email>kazk [at] apache [dot] org</email>
      <roles>
        <role>Committer</role>
        <role>PMC Member</role>
      </roles>
    </developer>
    <developer>
      <id>rmarroquin</id>
      <name>Renato Marroquin</name>
      <email>rmarroquin [at] apache [dot] org</email>
      <roles>
        <role>Committer</role>
        <role>PMC Member</role>
      </roles>
    </developer>
    <developer>
      <id>rherget</id>
      <name>Roland von Herget</name>
      <email>rherget [at] apache [dot] org</email>
      <roles>
        <role>Committer</role>
        <role>PMC Member</role>
      </roles>
    </developer>
    <developer>
      <id>drazzib</id>
      <name>Damien Raude-Morvan</name>
      <email>drazzib [at] apache [dot] org</email>
      <roles>
        <role>Committer</role>
        <role>PMC Member</role>
      </roles>
    </developer>
    <developer>
      <id>otrack</id>
      <name>Pierre Sutra</name>
      <email>otrack [at] apache [dot] org</email>
      <roles>
        <role>Committer</role>
        <role>PMC Member</role>
      </roles>
    </developer>
    <developer>
      <id>talat</id>
      <name>Talat UYARER</name>
      <email>talat [at] apache [dot] org</email>
      <roles>
        <role>Committer</role>
        <role>PMC Member</role>
      </roles>
    </developer>
  </developers>

  <mailingLists>
    <mailingList>
      <name>Dev Mailing List</name>
      <post>dev[at]gora[dot]apache[dot]org</post>
      <subscribe>dev-subscribe[at]gora[dot]apache[dot]org</subscribe>
      <unsubscribe>dev-unsubscribe[at]gora[dot]apache[dot]org</unsubscribe>
      <archive>http://mail-archives.apache.org/mod_mbox/gora-dev/</archive>
    </mailingList>

    <mailingList>
      <name>User Mailing List</name>
      <post>user[at]gora[dot]apache[dot]org</post>
      <subscribe>user-subscribe[at]gora[dot]apache[dot]org</subscribe>
      <unsubscribe>user-unsubscribe[at]gora[dot]apache[dot]org</unsubscribe>
      <archive>http://mail-archives.apache.org/mod_mbox/gora-dev/</archive>
    </mailingList>

    <mailingList>
      <name>Commits Mailing List</name>
      <post>commits[at]gora[dot]apache[dot]org</post>
      <subscribe>commits-subscribe[at]gora[dot]apache[dot]org</subscribe>
      <unsubscribe>commits-unsubscribe[at]gora[dot]apache[dot]org</unsubscribe>
      <archive>http://mail-archives.apache.org/mod_mbox/gora-commits</archive>
    </mailingList>
  </mailingLists>

  <scm>
    <connection>scm:git:http://gitbox.apache.org/repos/asf/gora.git</connection>
    <developerConnection>scm:git:http://gitbox.apache.org/repos/asf/gora.git</developerConnection>
    <url>https://gitbox.apache.org/repos/asf/gora.git</url>
    <tag>HEAD</tag>
  </scm>
  <issueManagement>
    <system>JIRA</system>
    <url>https://issues.apache.org/jira/browse/GORA</url>
  </issueManagement>
  <ciManagement>
    <system>Jenkins</system>
    <url>https://builds.apache.org/job/Gora-trunk/</url>
  </ciManagement>

  <build>
    <defaultGoal>install</defaultGoal>
    <directory>target</directory>
    <outputDirectory>${basedir}/target/classes</outputDirectory>
    <finalName>${project.artifactId}-${project.version}</finalName>
    <testOutputDirectory>${basedir}/target/test-classes</testOutputDirectory>
    <sourceDirectory>${basedir}/src/main/java</sourceDirectory>
    <testSourceDirectory>${basedir}/src/test/java</testSourceDirectory>
    <pluginManagement>
      <plugins>
        <plugin>
          <groupId>org.apache.maven.plugins</groupId>
          <artifactId>maven-assembly-plugin</artifactId>
          <version>${maven-assembly-plugin.version}</version>
          <executions>
            <execution>
              <id>assembly</id>
              <phase>package</phase>
              <goals>
                <goal>single</goal>
              </goals>
            </execution>
          </executions>
          <configuration>
            <tarLongFileMode>gnu</tarLongFileMode>
            <finalName>${assembly.finalName}</finalName>
            <descriptors>
              <descriptor>sources-dist/src/main/assembly/src.xml</descriptor>
            </descriptors>
          </configuration>
        </plugin>
        <plugin>
          <groupId>org.apache.maven.plugins</groupId>
          <artifactId>maven-deploy-plugin</artifactId>
          <version>${maven-deploy-plugin.version}</version>
          <configuration>
            <updateReleaseInfo>true</updateReleaseInfo>
          </configuration>
        </plugin>
        <plugin>
          <groupId>org.apache.maven.plugins</groupId>
          <artifactId>maven-clean-plugin</artifactId>
          <version>${maven-clean-plugin.version}</version>
          <configuration>
            <filesets>
              <fileset>
                <directory>${basedir}/lib</directory>
                <followSymlinks>false</followSymlinks>
                <useDefaultExcludes>true</useDefaultExcludes>
                <includes>
                  <include>*.jar</include>
                </includes>
              </fileset>
            </filesets>
          </configuration>
        </plugin>
        <plugin>
          <groupId>org.apache.maven.plugins</groupId>
          <artifactId>maven-release-plugin</artifactId>
          <version>${maven-release-plugin.version}</version>
          <configuration>
            <preparationGoals>install</preparationGoals>
            <mavenExecutorId>forked-path</mavenExecutorId>
            <useReleaseProfile>false</useReleaseProfile>
            <tagNameFormat>apache-gora-@{project.version}</tagNameFormat>
            <arguments>-Papache-release,release</arguments>
            <autoVersionSubmodules>true</autoVersionSubmodules>
          </configuration>
          <dependencies>
            <dependency>
              <groupId>org.apache.maven.scm</groupId>
              <artifactId>maven-scm-provider-gitexe</artifactId>
              <version>1.9</version>
            </dependency>
          </dependencies>
        </plugin>
        <!--This plugin's configuration is used to store Eclipse m2e settings 
        only. It has no influence on the Maven build itself. -->
        <plugin>
          <groupId>org.eclipse.m2e</groupId>
          <artifactId>lifecycle-mapping</artifactId>
          <version>1.0.0</version>
          <configuration>
            <lifecycleMappingMetadata>
              <pluginExecutions>
                <pluginExecution>
                  <pluginExecutionFilter>
                    <groupId>org.apache.maven.plugins</groupId>
                    <artifactId>maven-dependency-plugin</artifactId>
                    <versionRange>[2.4,)</versionRange>
                    <goals>
                      <goal>copy-dependencies</goal>
                    </goals>
                  </pluginExecutionFilter>
                  <action>
                    <ignore />
                  </action>
                </pluginExecution>
                <pluginExecution>
                  <pluginExecutionFilter>
                    <groupId>org.codehaus.mojo</groupId>
                    <artifactId>build-helper-maven-plugin</artifactId>
                    <versionRange>[1.7,)</versionRange>
                    <goals>
                      <goal>reserve-network-port</goal>
                    </goals>
                  </pluginExecutionFilter>
                  <action>
                    <ignore />
                  </action>
                </pluginExecution>
                <pluginExecution>
                  <pluginExecutionFilter>
                    <groupId>de.thetaphi</groupId>
                    <artifactId>forbiddenapis</artifactId>
                    <versionRange>2.0</versionRange>
                    <goals>
                      <goal>testCheck</goal>
                    </goals>
                  </pluginExecutionFilter>
                  <action>
                    <ignore />
                  </action>
                </pluginExecution>
              </pluginExecutions>
            </lifecycleMappingMetadata>
          </configuration>
        </plugin>
        <plugin>
          <groupId>org.apache.maven.plugins</groupId>
          <artifactId>maven-compiler-plugin</artifactId>
          <version>${maven-compiler-plugin.version}</version>
          <inherited>true</inherited>
          <configuration>
            <source>${javac.src.version}</source>
            <target>${javac.target.version}</target>
            <showDeprecation>true</showDeprecation>
            <showWarnings>true</showWarnings>
            <!-- executable>{JAVA_HOME_1_7}/bin/javac</executable -->
            <fork>true</fork>
          </configuration>
          <executions>
            <!-- Eclipse do not support duplicated package-info.java, in both main and test. -->
            <!-- https://stackoverflow.com/questions/11246223/eclipse-javadoc-the-type-package-info-is-already-defined/35101574#35101574 -->
            <execution>
              <id>default-testCompile</id>
              <phase>test-compile</phase>
              <configuration>
                <testExcludes>
                  <exclude>**/package-info.java</exclude>
                </testExcludes>
              </configuration>
              <goals>
                <goal>testCompile</goal>
              </goals>
            </execution>
          </executions>
        </plugin>
        <plugin>
          <groupId>org.apache.maven.plugins</groupId>
          <artifactId>maven-javadoc-plugin</artifactId>
          <version>${maven-javadoc-plugin.version}</version>
          <configuration>
            <excludePackageNames>org.apache.gora.tutorial.log.generated;org.apache.gora.goraci.generated</excludePackageNames>
          </configuration>
          <executions>
            <execution>
              <id>attach-javadocs</id>
              <goals>
                <goal>jar</goal>
              </goals>
              <configuration>
                <quiet>true</quiet>
                <archive>
                  <manifest>
                    <addDefaultImplementationEntries>true</addDefaultImplementationEntries>
                    <addDefaultSpecificationEntries>true</addDefaultSpecificationEntries>
                  </manifest>
                  <manifestEntries>
                    <Implementation-Build>${implementation.build}</Implementation-Build>
                    <Implementation-Build-Date>${maven.build.timestamp}</Implementation-Build-Date>
                    <X-Compile-Source-JDK>${javac.src.version}</X-Compile-Source-JDK>
                    <X-Compile-Target-JDK>${javac.target.version}</X-Compile-Target-JDK>
                  </manifestEntries>
                </archive>
              </configuration>
            </execution>
          </executions>
        </plugin>
      </plugins>
    </pluginManagement>
    <plugins>
      <plugin>
        <groupId>de.thetaphi</groupId>
        <artifactId>forbiddenapis</artifactId>
        <version>2.0</version>
        <configuration>
          <!-- disallow undocumented classes like sun.misc.Unsafe: -->
          <internalRuntimeForbidden>true</internalRuntimeForbidden>
          <!--
            if the used Java version is too new,
            don't fail, just do nothing:
          -->
          <failOnUnsupportedJava>false</failOnUnsupportedJava>
          <bundledSignatures>
            <bundledSignature>jdk-unsafe</bundledSignature>
            <bundledSignature>jdk-deprecated</bundledSignature>
            <bundledSignature>jdk-system-out</bundledSignature>
            <!--bundledSignature>commons-io-unsafe-${commons-io.version}</bundledSignature-->
          </bundledSignatures>
        </configuration>
        <executions>
          <execution>
            <goals>
              <goal>check</goal>
              <goal>testCheck</goal>
            </goals>
          </execution>
        </executions>
      </plugin>
      <plugin>
        <groupId>org.apache.maven.plugins</groupId>
        <artifactId>maven-compiler-plugin</artifactId>
      </plugin>
      <plugin>
        <groupId>org.apache.maven.plugins</groupId>
        <artifactId>maven-surefire-plugin</artifactId>
        <version>${maven-surfire-plugin.version}</version><!--$NO-MVN-MAN-VER$ -->
        <inherited>true</inherited>
        <configuration>
          <systemPropertyVariables>
            <hadoop.log.dir>${project.basedir}/target/test-logs/</hadoop.log.dir>
            <test.build.data>${project.basedir}/target/test-data/</test.build.data>
          </systemPropertyVariables>
          <argLine>-Xmx512m</argLine>
          <forkMode>always</forkMode>
          <testFailureIgnore>false</testFailureIgnore>
        </configuration>
      </plugin>
      <plugin>
        <groupId>org.apache.maven.plugins</groupId>
        <artifactId>maven-dependency-plugin</artifactId>
        <version>${maven-dependency-plugin.version}</version>
        <inherited>true</inherited>
        <executions>
          <execution>
            <id>copy</id>
            <phase>package</phase>
            <goals>
              <goal>copy-dependencies</goal>
            </goals>
            <configuration>
              <outputDirectory>lib</outputDirectory>
            </configuration>
          </execution>
        </executions>
      </plugin>
      <plugin>
        <groupId>org.apache.felix</groupId>
        <artifactId>maven-bundle-plugin</artifactId>
        <version>${maven-bundle-plugin.version}</version>
        <extensions>true</extensions>
        <inherited>true</inherited>
        <configuration>
          <instructions>
            <Bundle-Name>${project.name}</Bundle-Name>
            <Bundle-SymbolicName>${project.artifactId}</Bundle-SymbolicName>
            <Export-Package>${osgi.export}</Export-Package>
            <Import-Package>${osgi.import}</Import-Package>
            <DynamicImport-Package>${osgi.dynamic.import}</DynamicImport-Package>
            <Private-Package>${osgi.private}</Private-Package>
            <Require-Bundle>${osgi.bundles}</Require-Bundle>
            <Bundle-Activator>${osgi.activator}</Bundle-Activator>
          </instructions>
          <supportedProjectTypes>
            <supportedProjectType>jar</supportedProjectType>
            <supportedProjectType>war</supportedProjectType>
            <supportedProjectType>bundle</supportedProjectType>
          </supportedProjectTypes>
          <unpackBundle>true</unpackBundle>
        </configuration>
      </plugin>
    </plugins>
  </build>

  <profiles>
    <profile>
      <id>release</id>
      <build>
        <plugins>
<<<<<<< HEAD
=======
          <!-- <plugin> <groupId>org.apache.rat</groupId> <artifactId>apache-rat-plugin</artifactId> 
          <version>${apache-rat-plugin.version}</version> <executions> <execution> 
          <id>rat-verify</id> <phase>test</phase> <goals> <goal>check</goal> </goals> 
          </execution> </executions> <configuration> <licenses> <license implementation="org.apache.rat.analysis.license.SimplePatternBasedLicense"> 
          <licenseFamilyCategory>ASL20</licenseFamilyCategory> <licenseFamilyName>Apache 
          Software License, 2.0</licenseFamilyName> <notes>Single licensed ASL v2.0</notes> 
          <patterns> <pattern>Licensed to the Apache Software Foundation (ASF) under 
          one or more contributor license agreements.</pattern> </patterns> </license> 
          </licenses> <excludeSubProjects>false</excludeSubProjects> <excludes> <exclude>CHANGES.txt</exclude> 
          <exclude>README.txt</exclude> <exclude>NOTICE.txt</exclude> <exclude>LICENSE.txt</exclude> 
          <exclude>KEYS</exclude> <exclude>doap_Gora.rdf</exclude> <exclude>.gitignore/**/**</exclude> 
          </excludes> </configuration> </plugin -->
>>>>>>> b366e6c5
          <plugin>
            <groupId>org.apache.maven.plugins</groupId>
            <artifactId>maven-source-plugin</artifactId>
            <version>${maven-source-plugin.version}</version>
            <executions>
              <execution>
                <id>attach-sources</id>
                <goals>
                  <goal>jar-no-fork</goal>
                </goals>
                <configuration>
                  <archive>
                    <manifest>
                      <addDefaultImplementationEntries>true</addDefaultImplementationEntries>
                      <addDefaultSpecificationEntries>true</addDefaultSpecificationEntries>
                    </manifest>
                    <manifestEntries>
                      <Implementation-Build>${implementation.build}</Implementation-Build>
                      <Implementation-Build-Date>${maven.build.timestamp}</Implementation-Build-Date>
                      <X-Compile-Source-JDK>${javac.src.version}</X-Compile-Source-JDK>
                      <X-Compile-Target-JDK>${javac.target.version}</X-Compile-Target-JDK>
                    </manifestEntries>
                  </archive>
                </configuration>
              </execution>
            </executions>
          </plugin>
          <plugin>
            <groupId>org.apache.maven.plugins</groupId>
            <artifactId>maven-javadoc-plugin</artifactId>
            <version>${maven-javadoc-plugin.version}</version>
            <configuration>
              <excludePackageNames>org.apache.gora.tutorial.log.generated;org.apache.gora.goraci.generated</excludePackageNames>
            </configuration>
            <executions>
              <execution>
                <id>attach-javadocs</id>
                <goals>
                  <goal>jar</goal>
                </goals>
                <configuration>
                  <quiet>true</quiet>
                  <archive>
                    <manifest>
                      <addDefaultImplementationEntries>true</addDefaultImplementationEntries>
                      <addDefaultSpecificationEntries>true</addDefaultSpecificationEntries>
                    </manifest>
                    <manifestEntries>
                      <Implementation-Build>${implementation.build}</Implementation-Build>
                      <Implementation-Build-Date>${maven.build.timestamp}</Implementation-Build-Date>
                      <X-Compile-Source-JDK>${javac.src.version}</X-Compile-Source-JDK>
                      <X-Compile-Target-JDK>${javac.target.version}</X-Compile-Target-JDK>
                    </manifestEntries>
                  </archive>
                </configuration>
              </execution>
            </executions>
          </plugin>
          <plugin>
            <groupId>org.apache.maven.plugins</groupId>
            <artifactId>maven-gpg-plugin</artifactId>
            <version>${maven-gpg-plugin.version}</version>
            <executions>
              <execution>
                <id>sign-artifacts</id>
                <phase>verify</phase>
                <goals>
                  <goal>sign</goal>
                </goals>
              </execution>
            </executions>
          </plugin>
          <plugin>
            <groupId>net.ju-n.maven.plugins</groupId>
            <artifactId>checksum-maven-plugin</artifactId>
            <version>${checksum-maven-plugin.version}</version>
          </plugin>
        </plugins>
      </build>
    </profile>
  </profiles>

  <modules>
    <module>gora-compiler</module>
    <module>gora-compiler-cli</module>
    <module>gora-core</module>
    <module>gora-accumulo</module>
    <module>gora-cassandra</module>
    <module>gora-goraci</module>
    <module>gora-hbase</module>
    <module>gora-infinispan</module>
    <module>gora-jcache</module>
    <module>gora-orientdb</module>
    <module>gora-lucene</module>
    <module>gora-dynamodb</module>
    <module>gora-couchdb</module>
    <module>gora-maven-plugin</module>
    <module>gora-mongodb</module>
    <module>gora-solr</module>
    <module>gora-aerospike</module>
    <module>gora-ignite</module>
    <module>gora-tutorial</module>
    <module>sources-dist</module>
  </modules>

  <properties>
    <!-- Dependencies -->
    <osgi.version>4.2.0</osgi.version>
    <!-- Avro Dependencies -->
    <avro.version>1.8.1</avro.version>
    <!--     <jackson.version>1.6.9</jackson.version> -->
    <!-- Hadoop Dependencies -->
    <hadoop-2.version>2.5.2</hadoop-2.version>
    <hadoop-2.test.version>2.5.2</hadoop-2.test.version>
    <hbase.version>2.1.1</hbase.version>
    <hbase.test.version>2.1.1</hbase.test.version>
    <cxf-rt-frontend-jaxrs.version>2.5.2</cxf-rt-frontend-jaxrs.version>
    <!-- Amazon Dependencies -->
    <amazon.version>1.10.55</amazon.version>
    <!-- Cassandra Dependencies -->
    <cassandra-driver.version>3.3.0</cassandra-driver.version>
    <cassandra.version>3.11.0</cassandra.version>
    <!-- Ignite Dependencies -->
    <ignite.version>2.6.0</ignite.version>
    <sqlbuilder.version>2.1.7</sqlbuilder.version>
    <!-- Solr Dependencies -->
    <lucene-solr.version>8.0.0</lucene-solr.version>
    <solr-solrj.version>6.5.1</solr-solrj.version>
    <jetty.version>9.3.14.v20161028</jetty.version>
    <tika.version>1.12</tika.version>
    <httpcomponents.version>4.4.1</httpcomponents.version>
    <commons-io.version>2.5</commons-io.version>
    <restlet.version>2.3.1</restlet.version>

    <spark.version>2.2.1</spark.version>
    <aerospike.version>4.2.2</aerospike.version>
    <!-- Misc Dependencies -->
    <guava.version>13.0</guava.version>
    <commons-lang.version>2.6</commons-lang.version>
    <jdom.version>1.1.3</jdom.version>
    <hsqldb.version>2.2.8</hsqldb.version>
    <mysql.version>5.1.18</mysql.version>
    <xerces.version>2.9.1</xerces.version>
    <!-- Logging Dependencies -->
    <log4j.version>1.2.16</log4j.version>
    <slf4j.version>1.6.6</slf4j.version>

    <!-- JCache Dependencies -->
    <jsr107.api.version>1.0.0</jsr107.api.version>
    <hazelcast.version>3.6.4</hazelcast.version>

    <!-- OrientDB Dependencies -->
    <orientdb.version>2.2.22</orientdb.version>
    <orientqb.version>0.2.0</orientqb.version>

    <!-- Testing Dependencies -->
    <junit.version>4.10</junit.version>
    <test.container.version>1.4.2</test.container.version>

    <!-- Maven Plugin Dependencies -->
    <maven-compiler-plugin.version>3.1</maven-compiler-plugin.version>
    <maven-resources-plugin.version>2.5</maven-resources-plugin.version>
    <!-- pegged at 2.3.2 for eclipse users, see https://github.com/sonatype/m2eclipse-extras/issues/10 -->
    <maven-jar-plugin.version>2.3.2</maven-jar-plugin.version>
    <maven-dependency-plugin.version>2.9</maven-dependency-plugin.version>
    <build-helper-maven-plugin.version>1.7</build-helper-maven-plugin.version>
    <maven-surfire-plugin.version>2.20</maven-surfire-plugin.version>
    <maven-release-plugin.version>2.5</maven-release-plugin.version>
    <maven-bundle-plugin.version>2.5.3</maven-bundle-plugin.version>
    <maven-source-plugin.version>2.1.2</maven-source-plugin.version>
    <maven-javadoc-plugin.version>2.8.1</maven-javadoc-plugin.version>
    <maven-gpg-plugin.version>1.4</maven-gpg-plugin.version>
    <apache-rat-plugin.version>0.8</apache-rat-plugin.version>
    <maven-assembly-plugin.version>2.2.2</maven-assembly-plugin.version>
    <maven-deploy-plugin.version>2.5</maven-deploy-plugin.version>
    <checksum-maven-plugin.version>1.0.1</checksum-maven-plugin.version>
    <maven-clean-plugin.version>2.5</maven-clean-plugin.version>

    <!-- General Properties -->
    <implementation.build>${scmBranch}@r${buildNumber}</implementation.build>
    <javac.src.version>1.8</javac.src.version>
    <javac.target.version>1.8</javac.target.version>
    <maven.compiler.target>1.8</maven.compiler.target>
    <maven.build.timestamp.format>yyyy-MM-dd HH:mm:ssZ</maven.build.timestamp.format>
    <skipTests>false</skipTests>
    <assembly.finalName>apache-${project.build.finalName}</assembly.finalName>
    <downloads.url>http://www.apache.org/dist/gora</downloads.url>
    <project.build.sourceEncoding>UTF-8</project.build.sourceEncoding>
  </properties>

  <dependencyManagement>
    <dependencies>
      <!-- Internal Dependencies -->
      <dependency>
        <groupId>org.apache.gora</groupId>
        <artifactId>gora-core</artifactId>
        <version>${project.version}</version>
      </dependency>
      <dependency>
        <groupId>org.apache.gora</groupId>
        <artifactId>gora-core</artifactId>
        <version>${project.version}</version>
        <type>test-jar</type>
      </dependency>

      <dependency>
        <groupId>org.apache.gora</groupId>
        <artifactId>gora-solr</artifactId>
        <version>${project.version}</version>
      </dependency>
      <dependency>
        <groupId>org.apache.gora</groupId>
        <artifactId>gora-solr</artifactId>
        <version>${project.version}</version>
        <classifier>tests</classifier>
      </dependency>

      <dependency>
        <groupId>org.apache.gora</groupId>
        <artifactId>gora-cassandra</artifactId>
        <version>${project.version}</version>
      </dependency>
      <dependency>
        <groupId>org.apache.gora</groupId>
        <artifactId>gora-cassandra</artifactId>
        <version>${project.version}</version>
        <type>test-jar</type>
      </dependency>

      <dependency>
        <groupId>org.apache.gora</groupId>
        <artifactId>gora-compiler</artifactId>
        <version>${project.version}</version>
      </dependency>

      <dependency>
        <groupId>org.apache.gora</groupId>
        <artifactId>gora-compiler-cli</artifactId>
        <version>${project.version}</version>
      </dependency>

      <dependency>
        <groupId>org.apache.gora</groupId>
        <artifactId>gora-hbase</artifactId>
        <version>${project.version}</version>
      </dependency>
      <dependency>
        <groupId>org.apache.gora</groupId>
        <artifactId>gora-hbase</artifactId>
        <version>${project.version}</version>
        <type>test-jar</type>
      </dependency>

      <dependency>
        <groupId>org.apache.gora</groupId>
        <artifactId>gora-couchdb</artifactId>
        <version>${project.version}</version>
      </dependency>

      <dependency>
        <groupId>org.apache.gora</groupId>
        <artifactId>gora-jcache</artifactId>
        <version>${project.version}</version>
      </dependency>
      <dependency>
        <groupId>org.apache.gora</groupId>
        <artifactId>gora-jcache</artifactId>
        <version>${project.version}</version>
        <type>test-jar</type>
      </dependency>

      <dependency>
        <groupId>org.apache.gora</groupId>
        <artifactId>gora-tutorial</artifactId>
        <version>${project.version}</version>
      </dependency>

      <dependency>
        <groupId>org.apache.gora</groupId>
        <artifactId>gora-dynamodb</artifactId>
        <version>${project.version}</version>
      </dependency>
      <dependency>
        <groupId>org.apache.gora</groupId>
        <artifactId>gora-dynamodb</artifactId>
        <version>${project.version}</version>
        <type>test-jar</type>
      </dependency>
      <dependency>
        <groupId>org.apache.gora</groupId>
        <artifactId>gora-aerospike</artifactId>
        <version>${project.version}</version>
      </dependency>
      <dependency>
        <groupId>org.apache.gora</groupId>
        <artifactId>gora-aerospike</artifactId>
        <version>${project.version}</version>
        <type>test-jar</type>
      </dependency>
<<<<<<< HEAD
      <dependency>
        <groupId>org.apache.gora</groupId>
        <artifactId>gora-lucene</artifactId>
=======
      
      <!--Ignite DataStore dependencies -->
      
      <dependency>
        <groupId>org.apache.gora</groupId>
        <artifactId>gora-ignite</artifactId>
>>>>>>> b366e6c5
        <version>${project.version}</version>
      </dependency>
      <dependency>
        <groupId>org.apache.gora</groupId>
<<<<<<< HEAD
        <artifactId>gora-lucene</artifactId>
        <version>${project.version}</version>
        <type>test-jar</type>
      </dependency>
=======
        <artifactId>gora-ignite</artifactId>
        <version>${project.version}</version>
        <type>test-jar</type>
      </dependency>
      <dependency>
        <groupId>com.healthmarketscience.sqlbuilder</groupId>
        <artifactId>sqlbuilder</artifactId>
        <version>${sqlbuilder.version}</version>
      </dependency>
      
>>>>>>> b366e6c5
      <!-- End of Internal Depednecies -->

      <dependency>
        <groupId>org.apache.spark</groupId>
        <artifactId>spark-core_2.10</artifactId>
        <version>${spark.version}</version>
        <scope>provided</scope>
        <exclusions>
          <exclusion>
            <groupId>org.eclipse.jetty.orbit</groupId>
            <artifactId>javax.servlet</artifactId>
          </exclusion>
        </exclusions>
      </dependency>

      <!--Hadoop dependencies -->
      <dependency>
        <groupId>org.apache.hadoop</groupId>
        <artifactId>hadoop-client</artifactId>
        <version>${hadoop-2.version}</version>
        <optional>true</optional>
      </dependency>

      <dependency>
        <groupId>org.apache.cxf</groupId>
        <artifactId>cxf-rt-frontend-jaxrs</artifactId>
        <version>${cxf-rt-frontend-jaxrs.version}</version>
      </dependency>

      <dependency>
        <groupId>org.apache.avro</groupId>
        <artifactId>avro</artifactId>
        <version>${avro.version}</version>
        <exclusions>
          <exclusion>
            <groupId>ant</groupId>
            <artifactId>ant</artifactId>
          </exclusion>
        </exclusions>
      </dependency>

      <dependency>
        <groupId>org.apache.avro</groupId>
        <artifactId>avro-compiler</artifactId>
        <version>${avro.version}</version>
        <exclusions>
          <exclusion>
            <groupId>ant</groupId>
            <artifactId>ant</artifactId>
          </exclusion>
        </exclusions>
      </dependency>

      <dependency>
        <groupId>org.apache.avro</groupId>
        <artifactId>avro-mapred</artifactId>
        <version>${avro.version}</version>
        <exclusions>
          <exclusion>
            <groupId>ant</groupId>
            <artifactId>ant</artifactId>
          </exclusion>
        </exclusions>
      </dependency>

      <dependency>
        <groupId>org.apache.hbase</groupId>
        <artifactId>hbase-client</artifactId>
        <version>${hbase.version}</version>
        <exclusions>
          <exclusion>
            <groupId>org.apache.hadoop</groupId>
            <artifactId>avro</artifactId>
          </exclusion>
          <exclusion>
            <artifactId>slf4j-log4j12</artifactId>
            <groupId>org.slf4j</groupId>
          </exclusion>
          <exclusion>
            <artifactId>hadoop-common</artifactId>
            <groupId>org.apache.hadoop</groupId>
          </exclusion>
          <exclusion>
            <artifactId>hadoop-yarn-common</artifactId>
            <groupId>org.apache.hadoop</groupId>
          </exclusion>
          <exclusion>
            <artifactId>hadoop-mapreduce-client-core</artifactId>
            <groupId>org.apache.hadoop</groupId>
          </exclusion>
          <exclusion>
            <artifactId>hadoop-auth</artifactId>
            <groupId>org.apache.hadoop</groupId>
          </exclusion>
        </exclusions>
      </dependency>
      <dependency>
        <groupId>org.apache.hbase</groupId>
        <artifactId>hbase-testing-util</artifactId>
        <version>${hbase.test.version}</version>
        <type>test-jar</type>
        <exclusions>
          <exclusion>
            <groupId>org.apache.hadoop</groupId>
            <artifactId>avro</artifactId>
          </exclusion>
          <exclusion>
            <artifactId>slf4j-log4j12</artifactId>
            <groupId>org.slf4j</groupId>
          </exclusion>
          <exclusion>
            <artifactId>hadoop-common</artifactId>
            <groupId>org.apache.hadoop</groupId>
          </exclusion>
          <exclusion>
            <artifactId>hadoop-yarn-common</artifactId>
            <groupId>org.apache.hadoop</groupId>
          </exclusion>
          <exclusion>
            <artifactId>hadoop-mapreduce-client-core</artifactId>
            <groupId>org.apache.hadoop</groupId>
          </exclusion>
          <exclusion>
            <artifactId>hadoop-auth</artifactId>
            <groupId>org.apache.hadoop</groupId>
          </exclusion>
        </exclusions>
      </dependency>

      <!-- Cassandra Dependencies -->
      <dependency>
        <groupId>org.apache.cassandra</groupId>
        <artifactId>cassandra-all</artifactId>
        <version>${cassandra.version}</version>
        <scope>test</scope>
        <exclusions>
          <exclusion>
            <groupId>org.apache.cassandra.deps</groupId>
            <artifactId>avro</artifactId>
          </exclusion>
        </exclusions>
      </dependency>

      <dependency>
        <groupId>org.apache.cassandra</groupId>
        <artifactId>cassandra-thrift</artifactId>
        <version>${cassandra.version}</version>
      </dependency>

      <dependency>
        <groupId>com.ibm.icu</groupId>
        <artifactId>icu4j</artifactId>
        <version>49.1</version>
      </dependency>
      <dependency>
        <groupId>commons-codec</groupId>
        <artifactId>commons-codec</artifactId>
        <version>1.7</version>
      </dependency>
      <dependency>
        <groupId>commons-cli</groupId>
        <artifactId>commons-cli</artifactId>
        <version>1.2</version>
      </dependency>
      <dependency>
        <groupId>commons-digester</groupId>
        <artifactId>commons-digester</artifactId>
        <version>1.7</version>
        <exclusions>
          <exclusion>
            <groupId>xml-apis</groupId>
            <artifactId>xml-apis</artifactId>
          </exclusion>
        </exclusions>
      </dependency>
      <dependency>
        <groupId>commons-fileupload</groupId>
        <artifactId>commons-fileupload</artifactId>
        <version>1.2.1</version>
      </dependency>
      <dependency>
        <groupId>commons-io</groupId>
        <artifactId>commons-io</artifactId>
        <version>${commons-io.version}</version>
      </dependency>
      <dependency>
        <groupId>org.apache.httpcomponents</groupId>
        <artifactId>httpclient</artifactId>
        <version>${httpcomponents.version}</version>
      </dependency>
      <dependency>
        <groupId>org.apache.httpcomponents</groupId>
        <artifactId>httpmime</artifactId>
        <version>${httpcomponents.version}</version>
        <exclusions>
          <exclusion>
            <groupId>commons-logging</groupId>
            <artifactId>commons-logging</artifactId>
          </exclusion>
        </exclusions>
      </dependency>
      <dependency>
        <groupId>commons-logging</groupId>
        <artifactId>commons-logging</artifactId>
        <version>1.1.1</version>
      </dependency>
      <dependency>
        <groupId>hsqldb</groupId>
        <artifactId>hsqldb</artifactId>
        <version>1.8.0.10</version>
      </dependency>
      <dependency>
        <groupId>jakarta-regexp</groupId>
        <artifactId>jakarta-regexp</artifactId>
        <version>1.4</version>
      </dependency>
      <dependency>
        <groupId>javax.activation</groupId>
        <artifactId>activation</artifactId>
        <version>1.1</version>
      </dependency>
      <dependency>
        <groupId>javax.mail</groupId>
        <artifactId>mail</artifactId>
        <version>1.4.1</version>
      </dependency>
      <dependency>
        <groupId>jline</groupId>
        <artifactId>jline</artifactId>
        <version>0.9.1</version>
      </dependency>
      <dependency>
        <groupId>org.apache.ant</groupId>
        <artifactId>ant</artifactId>
        <version>1.8.2</version>
        <exclusions>
          <exclusion>
            <groupId>org.apache.ant</groupId>
            <artifactId>ant-launcher</artifactId>
          </exclusion>
        </exclusions>
      </dependency>
      <dependency>
        <groupId>org.apache.commons</groupId>
        <artifactId>commons-compress</artifactId>
        <version>1.4.1</version>
      </dependency>
      <dependency>
        <groupId>net.arnx</groupId>
        <artifactId>jsonic</artifactId>
        <version>1.2.7</version>
      </dependency>
      <dependency>
        <groupId>com.cybozu.labs</groupId>
        <artifactId>langdetect</artifactId>
        <version>1.1-20120112</version>
      </dependency>
      <dependency>
        <groupId>org.apache.derby</groupId>
        <artifactId>derby</artifactId>
        <version>10.9.1.0</version>
      </dependency>
      <dependency>
        <groupId>org.apache.tika</groupId>
        <artifactId>tika-core</artifactId>
        <version>${tika.version}</version>
      </dependency>
      <dependency>
        <groupId>org.apache.tika</groupId>
        <artifactId>tika-parsers</artifactId>
        <version>${tika.version}</version>
        <exclusions>
          <exclusion>
            <groupId>com.adobe.xmp</groupId>
            <artifactId>xmpcore</artifactId>
          </exclusion>
          <exclusion>
            <groupId>commons-logging</groupId>
            <artifactId>commons-logging</artifactId>
          </exclusion>
          <exclusion>
            <groupId>org.apache.geronimo.specs</groupId>
            <artifactId>geronimo-stax-api_1.0_spec</artifactId>
          </exclusion>
          <exclusion>
            <groupId>org.gagravarr</groupId>
            <artifactId>vorbis-java-core</artifactId>
          </exclusion>
          <exclusion>
            <groupId>asm</groupId>
            <artifactId>asm</artifactId>
          </exclusion>
          <exclusion>
            <groupId>org.aspectj</groupId>
            <artifactId>aspectjrt</artifactId>
          </exclusion>
        </exclusions>
      </dependency>
      <dependency>
        <groupId>org.apache.uima</groupId>
        <artifactId>AlchemyAPIAnnotator</artifactId>
        <version>2.3.1</version>
      </dependency>
      <dependency>
        <groupId>org.apache.uima</groupId>
        <artifactId>OpenCalaisAnnotator</artifactId>
        <version>2.3.1</version>
      </dependency>
      <dependency>
        <groupId>org.apache.uima</groupId>
        <artifactId>Tagger</artifactId>
        <version>2.3.1</version>
      </dependency>
      <dependency>
        <groupId>org.apache.uima</groupId>
        <artifactId>WhitespaceTokenizer</artifactId>
        <version>2.3.1</version>
      </dependency>
      <dependency>
        <groupId>org.apache.uima</groupId>
        <artifactId>uimaj-core</artifactId>
        <version>2.3.1</version>
      </dependency>
      <dependency>
        <groupId>org.apache.velocity</groupId>
        <artifactId>velocity</artifactId>
        <version>1.7</version>
      </dependency>
      <dependency>
        <groupId>org.apache.velocity</groupId>
        <artifactId>velocity-tools</artifactId>
        <version>2.0</version>
      </dependency>
      <dependency>
        <groupId>org.apache.zookeeper</groupId>
        <artifactId>zookeeper</artifactId>
        <version>3.4.6</version>
      </dependency>
      <dependency>
        <groupId>org.carrot2</groupId>
        <artifactId>carrot2-mini</artifactId>
        <version>3.6.2</version>
      </dependency>
      <dependency>
        <groupId>org.carrot2</groupId>
        <artifactId>morfologik-polish</artifactId>
        <version>1.5.5</version>
      </dependency>
      <dependency>
        <groupId>org.codehaus.woodstox</groupId>
        <artifactId>wstx-asl</artifactId>
        <version>3.2.7</version>
      </dependency>
      <dependency>
        <groupId>org.easymock</groupId>
        <artifactId>easymock</artifactId>
        <version>3.0</version>
        <scope>test</scope>
      </dependency>
      <dependency>
        <groupId>org.eclipse.jetty</groupId>
        <artifactId>jetty-server</artifactId>
        <version>${jetty.version}</version>
      </dependency>
      <dependency>
        <groupId>org.eclipse.jetty</groupId>
        <artifactId>jetty-http</artifactId>
        <version>${jetty.version}</version>
      </dependency>
      <dependency>
        <groupId>org.eclipse.jetty</groupId>
        <artifactId>jetty-io</artifactId>
        <version>${jetty.version}</version>
      </dependency>
      <dependency>
        <groupId>org.eclipse.jetty</groupId>
        <artifactId>jetty-deploy</artifactId>
        <version>${jetty.version}</version>
      </dependency>
      <dependency>
        <groupId>org.eclipse.jetty</groupId>
        <artifactId>jetty-continuation</artifactId>
        <version>${jetty.version}</version>
      </dependency>
      <dependency>
        <groupId>org.eclipse.jetty</groupId>
        <artifactId>jetty-jmx</artifactId>
        <version>${jetty.version}</version>
      </dependency>
      <dependency>
        <groupId>org.eclipse.jetty</groupId>
        <artifactId>jetty-rewrite</artifactId>
        <version>${jetty.version}</version>
      </dependency>
      <dependency>
        <groupId>org.eclipse.jetty</groupId>
        <artifactId>jetty-security</artifactId>
        <version>${jetty.version}</version>
      </dependency>
      <dependency>
        <groupId>org.eclipse.jetty</groupId>
        <artifactId>jetty-servlets</artifactId>
        <version>${jetty.version}</version>
      </dependency>
      <dependency>
        <groupId>org.eclipse.jetty</groupId>
        <artifactId>jetty-xml</artifactId>
        <version>${jetty.version}</version>
      </dependency>
      <dependency>
        <groupId>org.eclipse.jetty</groupId>
        <artifactId>jetty-servlet</artifactId>
        <version>${jetty.version}</version>
      </dependency>
      <dependency>
        <groupId>org.eclipse.jetty</groupId>
        <artifactId>jetty-util</artifactId>
        <version>${jetty.version}</version>
      </dependency>
      <dependency>
        <groupId>org.eclipse.jetty</groupId>
        <artifactId>jetty-webapp</artifactId>
        <version>${jetty.version}</version>
      </dependency>
      <dependency>
        <groupId>org.restlet.jee</groupId>
        <artifactId>org.restlet</artifactId>
        <version>${restlet.version}</version>
      </dependency>
      <dependency>
        <groupId>org.restlet.jee</groupId>
        <artifactId>org.restlet.ext.servlet</artifactId>
        <version>${restlet.version}</version>
      </dependency>
      <dependency>
        <groupId>org.slf4j</groupId>
        <artifactId>jcl-over-slf4j</artifactId>
        <version>${slf4j.version}</version>
      </dependency>
      <dependency>
        <groupId>org.slf4j</groupId>
        <artifactId>jul-to-slf4j</artifactId>
        <version>${slf4j.version}</version>
      </dependency>
      <dependency>
        <groupId>org.eclipse.jetty.orbit</groupId>
        <artifactId>javax.servlet</artifactId>
        <version>3.0.0.v201112011016</version>
      </dependency>
      <dependency>
        <groupId>com.spatial4j</groupId>
        <artifactId>spatial4j</artifactId>
        <version>0.3</version>
      </dependency>
      <dependency>
        <groupId>com.carrotsearch.randomizedtesting</groupId>
        <artifactId>randomizedtesting-runner</artifactId>
        <version>2.0.10</version>
      </dependency>

      <!-- Amazon Dependencies -->
      <dependency>
        <groupId>com.amazonaws</groupId>
        <artifactId>aws-java-sdk</artifactId>
        <version>${amazon.version}</version>
      </dependency>

      <!-- Misc Dependencies -->
      <dependency>
        <groupId>com.google.guava</groupId>
        <artifactId>guava</artifactId>
        <version>${guava.version}</version>
      </dependency>

      <dependency>
        <groupId>commons-lang</groupId>
        <artifactId>commons-lang</artifactId>
        <version>${commons-lang.version}</version>
      </dependency>

      <dependency>
        <groupId>org.jdom</groupId>
        <artifactId>jdom</artifactId>
        <version>${jdom.version}</version>
        <exclusions>
          <exclusion>
            <groupId>maven-plugins</groupId>
            <artifactId>maven-cobertura-plugin</artifactId>
          </exclusion>
          <exclusion>
            <groupId>maven-plugins</groupId>
            <artifactId>maven-findbugs-plugin</artifactId>
          </exclusion>
        </exclusions>
      </dependency>

      <!-- Logging Dependencies -->
      <dependency>
        <groupId>org.slf4j</groupId>
        <artifactId>slf4j-api</artifactId>
        <version>${slf4j.version}</version>
      </dependency>

      <dependency>
        <groupId>org.slf4j</groupId>
        <artifactId>slf4j-simple</artifactId>
        <version>${slf4j.version}</version>
      </dependency>

      <dependency>
        <groupId>org.slf4j</groupId>
        <artifactId>slf4j-jdk14</artifactId>
        <version>${slf4j.version}</version>
      </dependency>

      <dependency>
        <groupId>org.slf4j</groupId>
        <artifactId>slf4j-log4j12</artifactId>
        <version>${slf4j.version}</version>
      </dependency>
      <dependency>
        <groupId>org.slf4j</groupId>
        <artifactId>log4j-over-slf4j</artifactId>
        <version>${slf4j.version}</version>
      </dependency>
      <dependency>
        <groupId>log4j</groupId>
        <artifactId>log4j</artifactId>
        <version>${log4j.version}</version>
        <exclusions>
          <exclusion>
            <groupId>com.sun.jdmk</groupId>
            <artifactId>jmxtools</artifactId>
          </exclusion>
          <exclusion>
            <groupId>com.sun.jmx</groupId>
            <artifactId>jmxri</artifactId>
          </exclusion>
          <exclusion>
            <groupId>javax.mail</groupId>
            <artifactId>mail</artifactId>
          </exclusion>
          <exclusion>
            <groupId>javax.jms</groupId>
            <artifactId>jms</artifactId>
          </exclusion>
        </exclusions>
      </dependency>

      <!-- JCache Dependencies -->
      <dependency>
        <groupId>com.hazelcast</groupId>
        <artifactId>hazelcast-all</artifactId>
        <version>${hazelcast.version}</version>
      </dependency>

      <dependency>
        <groupId>javax.cache</groupId>
        <artifactId>cache-api</artifactId>
        <version>${jsr107.api.version}</version>
      </dependency>

      <!-- OrientDB Dependencies -->
      <dependency>
        <groupId>com.orientechnologies</groupId>
        <artifactId>orientdb-client</artifactId>
        <version>${orientdb.version}</version>
      </dependency>

      <dependency>
        <groupId>com.orientechnologies</groupId>
        <artifactId>orientdb-server</artifactId>
        <version>${orientdb.version}</version>
      </dependency>

      <dependency>
        <groupId>com.orientechnologies</groupId>
        <artifactId>orientdb-core</artifactId>
        <version>${orientdb.version}</version>
      </dependency>

      <dependency>
        <groupId>com.orientechnologies</groupId>
        <artifactId>orientdb-graphdb</artifactId>
        <version>${orientdb.version}</version>
      </dependency>

      <dependency>
        <groupId>com.github.raymanrt</groupId>
        <artifactId>orientqb</artifactId>
        <version>${orientqb.version}</version>
      </dependency>

      <!--Aerospike Dependency -->
      <dependency>
        <groupId>com.aerospike</groupId>
        <artifactId>aerospike-client</artifactId>
        <version>${aerospike.version}</version>
      </dependency>

      <!-- Testing Dependencies -->
      <dependency>
        <groupId>org.apache.hadoop</groupId>
        <artifactId>hadoop-minicluster</artifactId>
        <version>${hadoop-2.test.version}</version>
      </dependency>

      <dependency>
        <groupId>junit</groupId>
        <artifactId>junit</artifactId>
        <version>${junit.version}</version>
      </dependency>

      <dependency>
        <groupId>org.codehaus.sonar</groupId>
        <artifactId>sonar-maven-plugin</artifactId>
        <version>4.4</version>
      </dependency>

      <dependency>
        <groupId>org.testcontainers</groupId>
        <artifactId>testcontainers</artifactId>
        <version>${test.container.version}</version>
      </dependency>
      
      <!-- Testing Dependencies for Ignite-->
      <dependency>
        <groupId>org.apache.ignite</groupId>
        <artifactId>ignite-indexing</artifactId>
        <version>${ignite.version}</version>
      </dependency>
      <dependency>
        <groupId>org.apache.ignite</groupId>
        <artifactId>ignite-core</artifactId>
        <version>${ignite.version}</version>
      </dependency>
    </dependencies>
  </dependencyManagement>

</project><|MERGE_RESOLUTION|>--- conflicted
+++ resolved
@@ -330,6 +330,33 @@
     <system>Jenkins</system>
     <url>https://builds.apache.org/job/Gora-trunk/</url>
   </ciManagement>
+
+  <!--distributionManagement>
+    <repository>
+      <id>apache.releases.https</id>
+      <name>Apache Release Distribution Repository</name>
+      <url>https://repository.apache.org/service/local/staging/deploy/maven2</url>
+    </repository>
+    <snapshotRepository>
+      <id>apache.snapshots.https</id>
+      <name>Apache Development Snapshot Repository</name>
+      <url>https://repository.apache.org/content/repositories/snapshots</url>
+    </snapshotRepository>
+  </distributionManagement>
+
+  <repositories>
+    <repository>
+      <id>apache.snapshots</id>
+      <url>http://repository.apache.org/snapshots/</url>
+      <name>Apache Snapshot Repo</name>
+      <snapshots>
+        <enabled>true</enabled>
+      </snapshots>
+      <releases>
+        <enabled>false</enabled>
+      </releases>
+    </repository>
+  </repositories-->
 
   <build>
     <defaultGoal>install</defaultGoal>
@@ -621,21 +648,18 @@
       <id>release</id>
       <build>
         <plugins>
-<<<<<<< HEAD
-=======
           <!-- <plugin> <groupId>org.apache.rat</groupId> <artifactId>apache-rat-plugin</artifactId> 
-          <version>${apache-rat-plugin.version}</version> <executions> <execution> 
-          <id>rat-verify</id> <phase>test</phase> <goals> <goal>check</goal> </goals> 
-          </execution> </executions> <configuration> <licenses> <license implementation="org.apache.rat.analysis.license.SimplePatternBasedLicense"> 
-          <licenseFamilyCategory>ASL20</licenseFamilyCategory> <licenseFamilyName>Apache 
-          Software License, 2.0</licenseFamilyName> <notes>Single licensed ASL v2.0</notes> 
-          <patterns> <pattern>Licensed to the Apache Software Foundation (ASF) under 
-          one or more contributor license agreements.</pattern> </patterns> </license> 
-          </licenses> <excludeSubProjects>false</excludeSubProjects> <excludes> <exclude>CHANGES.txt</exclude> 
-          <exclude>README.txt</exclude> <exclude>NOTICE.txt</exclude> <exclude>LICENSE.txt</exclude> 
-          <exclude>KEYS</exclude> <exclude>doap_Gora.rdf</exclude> <exclude>.gitignore/**/**</exclude> 
+          <version>${apache-rat-plugin.version}</version> <executions> <execution>
+          <id>rat-verify</id> <phase>test</phase> <goals> <goal>check</goal> </goals>
+          </execution> </executions> <configuration> <licenses> <license implementation="org.apache.rat.analysis.license.SimplePatternBasedLicense">
+          <licenseFamilyCategory>ASL20</licenseFamilyCategory> <licenseFamilyName>Apache
+          Software License, 2.0</licenseFamilyName> <notes>Single licensed ASL v2.0</notes>
+          <patterns> <pattern>Licensed to the Apache Software Foundation (ASF) under
+          one or more contributor license agreements.</pattern> </patterns> </license>
+          </licenses> <excludeSubProjects>false</excludeSubProjects> <excludes> <exclude>CHANGES.txt</exclude>
+          <exclude>README.txt</exclude> <exclude>NOTICE.txt</exclude> <exclude>LICENSE.txt</exclude>
+          <exclude>KEYS</exclude> <exclude>doap_Gora.rdf</exclude> <exclude>.gitignore/**/**</exclude>
           </excludes> </configuration> </plugin -->
->>>>>>> b366e6c5
           <plugin>
             <groupId>org.apache.maven.plugins</groupId>
             <artifactId>maven-source-plugin</artifactId>
@@ -935,28 +959,27 @@
         <version>${project.version}</version>
         <type>test-jar</type>
       </dependency>
-<<<<<<< HEAD
       <dependency>
         <groupId>org.apache.gora</groupId>
         <artifactId>gora-lucene</artifactId>
-=======
-      
+        <version>${project.version}</version>
+      </dependency>
+      <dependency>
+        <groupId>org.apache.gora</groupId>
+        <artifactId>gora-lucene</artifactId>
+        <version>${project.version}</version>
+        <type>test-jar</type>
+      </dependency>
+
       <!--Ignite DataStore dependencies -->
-      
+
       <dependency>
         <groupId>org.apache.gora</groupId>
         <artifactId>gora-ignite</artifactId>
->>>>>>> b366e6c5
-        <version>${project.version}</version>
-      </dependency>
-      <dependency>
-        <groupId>org.apache.gora</groupId>
-<<<<<<< HEAD
-        <artifactId>gora-lucene</artifactId>
-        <version>${project.version}</version>
-        <type>test-jar</type>
-      </dependency>
-=======
+        <version>${project.version}</version>
+      </dependency>
+      <dependency>
+        <groupId>org.apache.gora</groupId>
         <artifactId>gora-ignite</artifactId>
         <version>${project.version}</version>
         <type>test-jar</type>
@@ -966,8 +989,7 @@
         <artifactId>sqlbuilder</artifactId>
         <version>${sqlbuilder.version}</version>
       </dependency>
-      
->>>>>>> b366e6c5
+
       <!-- End of Internal Depednecies -->
 
       <dependency>
@@ -1592,7 +1614,7 @@
         <artifactId>testcontainers</artifactId>
         <version>${test.container.version}</version>
       </dependency>
-      
+
       <!-- Testing Dependencies for Ignite-->
       <dependency>
         <groupId>org.apache.ignite</groupId>
