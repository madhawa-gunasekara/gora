--- conflicted
+++ resolved
@@ -1,2001 +1,1044 @@
-/**
- * Licensed to the Apache Software Foundation (ASF) under one or more
- * contributor license agreements.  See the NOTICE file distributed with
- * this work for additional information regarding copyright ownership.
- * The ASF licenses this file to You under the Apache License, Version 2.0
- * (the "License"); you may not use this file except in compliance with
- * the License.  You may obtain a copy of the License at
- *
- *     http://www.apache.org/licenses/LICENSE-2.0
- *
- * Unless required by applicable law or agreed to in writing, software
- * distributed under the License is distributed on an "AS IS" BASIS,
- * WITHOUT WARRANTIES OR CONDITIONS OF ANY KIND, either express or implied.
- * See the License for the specific language governing permissions and
- * limitations under the License.
- */
-package org.apache.gora.accumulo.store;
-
-import java.io.ByteArrayOutputStream;
-import java.io.IOException;
-import java.net.InetAddress;
-import java.nio.ByteBuffer;
-import java.util.ArrayList;
-import java.util.Arrays;
-import java.util.Collections;
-import java.util.HashMap;
-import java.util.Iterator;
-import java.util.List;
-import java.util.Map;
-import java.util.Map.Entry;
-import java.util.Properties;
-import java.util.Set;
-import java.util.concurrent.TimeUnit;
-
-import javax.xml.parsers.DocumentBuilder;
-import javax.xml.parsers.DocumentBuilderFactory;
-
-import org.apache.accumulo.core.client.AccumuloException;
-import org.apache.accumulo.core.client.AccumuloSecurityException;
-import org.apache.accumulo.core.client.BatchWriter;
-import org.apache.accumulo.core.client.BatchWriterConfig;
-import org.apache.accumulo.core.client.Connector;
-import org.apache.accumulo.core.client.IsolatedScanner;
-import org.apache.accumulo.core.client.IteratorSetting;
-import org.apache.accumulo.core.client.MutationsRejectedException;
-import org.apache.accumulo.core.client.RowIterator;
-import org.apache.accumulo.core.client.Scanner;
-import org.apache.accumulo.core.client.TableDeletedException;
-import org.apache.accumulo.core.client.TableExistsException;
-import org.apache.accumulo.core.client.TableNotFoundException;
-import org.apache.accumulo.core.client.TableOfflineException;
-import org.apache.accumulo.core.client.ZooKeeperInstance;
-import org.apache.accumulo.core.client.impl.ClientContext;
-import org.apache.accumulo.core.client.impl.Tables;
-import org.apache.accumulo.core.client.impl.TabletLocator;
-import org.apache.accumulo.core.client.mock.MockConnector;
-import org.apache.accumulo.core.client.mock.MockInstance;
-import org.apache.accumulo.core.client.mock.impl.MockTabletLocator;
-import org.apache.accumulo.core.client.security.tokens.AuthenticationToken;
-import org.apache.accumulo.core.client.security.tokens.PasswordToken;
-import org.apache.accumulo.core.conf.AccumuloConfiguration;
-import org.apache.accumulo.core.data.ByteSequence;
-import org.apache.accumulo.core.data.Key;
-<<<<<<< HEAD
-import org.apache.accumulo.core.data.impl.KeyExtent;
-=======
->>>>>>> ce945da3
-import org.apache.accumulo.core.data.Mutation;
-import org.apache.accumulo.core.data.Range;
-import org.apache.accumulo.core.data.Value;
-import org.apache.accumulo.core.data.impl.KeyExtent;
-import org.apache.accumulo.core.iterators.SortedKeyIterator;
-import org.apache.accumulo.core.iterators.user.TimestampFilter;
-import org.apache.accumulo.core.master.state.tables.TableState;
-import org.apache.accumulo.core.security.Authorizations;
-import org.apache.accumulo.core.security.ColumnVisibility;
-<<<<<<< HEAD
-import org.apache.accumulo.core.client.impl.ClientContext;
-=======
->>>>>>> ce945da3
-import org.apache.accumulo.core.client.impl.Credentials;
-import org.apache.accumulo.core.util.Pair;
-import org.apache.accumulo.core.util.UtilWaitThread;
-import org.apache.avro.Schema;
-import org.apache.avro.Schema.Field;
-import org.apache.avro.Schema.Type;
-import org.apache.avro.generic.GenericData;
-import org.apache.avro.io.BinaryDecoder;
-import org.apache.avro.io.Decoder;
-import org.apache.avro.io.DecoderFactory;
-import org.apache.avro.io.EncoderFactory;
-import org.apache.avro.specific.SpecificDatumReader;
-import org.apache.avro.specific.SpecificDatumWriter;
-import org.apache.avro.util.Utf8;
-import org.apache.gora.accumulo.encoders.BinaryEncoder;
-import org.apache.gora.accumulo.encoders.Encoder;
-import org.apache.gora.accumulo.query.AccumuloQuery;
-import org.apache.gora.accumulo.query.AccumuloResult;
-import org.apache.gora.persistency.impl.DirtyListWrapper;
-import org.apache.gora.persistency.impl.DirtyMapWrapper;
-import org.apache.gora.persistency.impl.PersistentBase;
-import org.apache.gora.query.PartitionQuery;
-import org.apache.gora.query.Query;
-import org.apache.gora.query.Result;
-import org.apache.gora.query.impl.PartitionQueryImpl;
-import org.apache.gora.store.DataStoreFactory;
-import org.apache.gora.store.impl.DataStoreBase;
-import org.apache.gora.util.AvroUtils;
-import org.apache.gora.util.GoraException;
-import org.apache.gora.util.IOUtils;
-import org.apache.hadoop.io.Text;
-import org.slf4j.Logger;
-import org.slf4j.LoggerFactory;
-import org.w3c.dom.Document;
-import org.w3c.dom.Element;
-import org.w3c.dom.NodeList;
-
-/**
- * Implementation of a Accumulo data store to be used by gora.
- *
- * @param <K>
- *            class to be used for the key
- * @param <T>
- *            class to be persisted within the store
- */
-<<<<<<< HEAD
-public class AccumuloStore<K,T extends PersistentBase> extends DataStoreBase<K,T> {
-
-  protected static final String MOCK_PROPERTY = "accumulo.mock";
-  protected static final String INSTANCE_NAME_PROPERTY = "accumulo.instance";
-  protected static final String ZOOKEEPERS_NAME_PROPERTY = "accumulo.zookeepers";
-  protected static final String USERNAME_PROPERTY = "accumulo.user";
-  protected static final String PASSWORD_PROPERTY = "accumulo.password";
-  protected static final String DEFAULT_MAPPING_FILE = "gora-accumulo-mapping.xml";
-
-  private final static String UNKOWN = "Unknown type ";
-
-  private Connector conn;
-  private BatchWriter batchWriter;
-  private AccumuloMapping mapping;
-  private Credentials credentials;
-  private Encoder encoder;
-
-  public static final Logger LOG = LoggerFactory.getLogger(AccumuloStore.class);
-
-  public Object fromBytes(Schema schema, byte[] data) throws IOException {
-    Schema fromSchema = null;
-    if (schema.getType() == Type.UNION) {
-      try {
-        Decoder decoder = DecoderFactory.get().binaryDecoder(data, null);
-        int unionIndex = decoder.readIndex();
-        List<Schema> possibleTypes = schema.getTypes();
-        fromSchema = possibleTypes.get(unionIndex);
-        Schema effectiveSchema = possibleTypes.get(unionIndex);
-        if (effectiveSchema.getType() == Type.NULL) {
-          decoder.readNull();
-          return null;
-        } else {
-          data = decoder.readBytes(null).array();
-        }
-      } catch (IOException e) {
-        LOG.error(e.getMessage());
-        throw new GoraException("Error decoding union type: ", e);
-      }
-    } else {
-      fromSchema = schema;
-    }
-    return fromBytes(encoder, fromSchema, data);
-  }
-
-  public static Object fromBytes(Encoder encoder, Schema schema, byte data[]) throws IOException {
-    switch (schema.getType()) {
-    case BOOLEAN:
-      return encoder.decodeBoolean(data);
-    case DOUBLE:
-      return encoder.decodeDouble(data);
-    case FLOAT:
-      return encoder.decodeFloat(data);
-    case INT:
-      return encoder.decodeInt(data);
-    case LONG:
-      return encoder.decodeLong(data);
-    case STRING:
-      return new Utf8(data);
-    case BYTES:
-      return ByteBuffer.wrap(data);
-    case ENUM:
-      return AvroUtils.getEnumValue(schema, encoder.decodeInt(data));
-    case ARRAY:
-      break;
-    case FIXED:
-      break;
-    case MAP:
-      break;
-    case NULL:
-      break;
-    case RECORD:
-      break;
-    case UNION:
-      break;
-    default:
-      break;
-    }
-    throw new IllegalArgumentException(UNKOWN + schema.getType());
-
-  }
-
-  private static byte[] getBytes(Text text) {
-    byte[] bytes = text.getBytes();
-    if (bytes.length != text.getLength()) {
-      bytes = new byte[text.getLength()];
-      System.arraycopy(text.getBytes(), 0, bytes, 0, bytes.length);
-    }
-    return bytes;
-  }
-
-  public K fromBytes(Class<K> clazz, byte[] val) {
-    return fromBytes(encoder, clazz, val);
-  }
-
-  @SuppressWarnings("unchecked")
-  public static <K> K fromBytes(Encoder encoder, Class<K> clazz, byte[] val) {
-    try {
-      if (clazz.equals(Byte.TYPE) || clazz.equals(Byte.class)) {
-        return (K) Byte.valueOf(encoder.decodeByte(val));
-      } else if (clazz.equals(Boolean.TYPE) || clazz.equals(Boolean.class)) {
-        return (K) Boolean.valueOf(encoder.decodeBoolean(val));
-      } else if (clazz.equals(Short.TYPE) || clazz.equals(Short.class)) {
-        return (K) Short.valueOf(encoder.decodeShort(val));
-      } else if (clazz.equals(Integer.TYPE) || clazz.equals(Integer.class)) {
-        return (K) Integer.valueOf(encoder.decodeInt(val));
-      } else if (clazz.equals(Long.TYPE) || clazz.equals(Long.class)) {
-        return (K) Long.valueOf(encoder.decodeLong(val));
-      } else if (clazz.equals(Float.TYPE) || clazz.equals(Float.class)) {
-        return (K) Float.valueOf(encoder.decodeFloat(val));
-      } else if (clazz.equals(Double.TYPE) || clazz.equals(Double.class)) {
-        return (K) Double.valueOf(encoder.decodeDouble(val));
-      } else if (clazz.equals(String.class)) {
-        return (K) new String(val, "UTF-8");
-      } else if (clazz.equals(Utf8.class)) {
-        return (K) new Utf8(val);
-      }
-
-      throw new IllegalArgumentException(UNKOWN + clazz.getName());
-    } catch (IOException ioe) {
-      LOG.error(ioe.getMessage());
-      throw new RuntimeException(ioe);
-    }
-  }
-
-  private static byte[] copyIfNeeded(byte b[], int offset, int len) {
-    if (len != b.length || offset != 0) {
-      byte[] copy = new byte[len];
-      System.arraycopy(b, offset, copy, 0, copy.length);
-      b = copy;
-    }
-    return b;
-  }
-
-  public byte[] toBytes(Schema toSchema, Object o) {
-    if (toSchema != null && toSchema.getType() == Type.UNION) {
-      ByteArrayOutputStream baos = new ByteArrayOutputStream();
-      org.apache.avro.io.BinaryEncoder avroEncoder = EncoderFactory.get().binaryEncoder(baos, null);
-      int unionIndex = 0;
-      try {
-        if (o == null) {
-          unionIndex = firstNullSchemaTypeIndex(toSchema);
-          avroEncoder.writeIndex(unionIndex);
-          avroEncoder.writeNull();
-        } else {
-          unionIndex = firstNotNullSchemaTypeIndex(toSchema);
-          avroEncoder.writeIndex(unionIndex);
-          avroEncoder.writeBytes(toBytes(o));
-        }
-        avroEncoder.flush();
-        return baos.toByteArray();
-      } catch (IOException e) {
-        LOG.error(e.getMessage());
-        return toBytes(o);
-      }
-    } else {
-      return toBytes(o);
-    }
-  }
-
-  private int firstNullSchemaTypeIndex(Schema toSchema) {
-    List<Schema> possibleTypes = toSchema.getTypes();
-    int unionIndex = 0;
-    for (int i = 0; i < possibleTypes.size(); i++ ) {
-      Type pType = possibleTypes.get(i).getType();
-      if (pType == Type.NULL) { // FIXME HUGE kludge to pass tests
-        unionIndex = i; break;
-      }
-    }
-    return unionIndex;
-  }
-
-  private int firstNotNullSchemaTypeIndex(Schema toSchema) {
-    List<Schema> possibleTypes = toSchema.getTypes();
-    int unionIndex = 0;
-    for (int i = 0; i < possibleTypes.size(); i++ ) {
-      Type pType = possibleTypes.get(i).getType();
-      if (pType != Type.NULL) { // FIXME HUGE kludge to pass tests
-        unionIndex = i; break;
-      }
-    }
-    return unionIndex;
-  }
-
-  public byte[] toBytes(Object o) {
-    return toBytes(encoder, o);
-  }
-
-  public static byte[] toBytes(Encoder encoder, Object o) {
-
-    try {
-      if (o instanceof String) {
-        return ((String) o).getBytes("UTF-8");
-      } else if (o instanceof Utf8) {
-        return copyIfNeeded(((Utf8) o).getBytes(), 0, ((Utf8) o).getByteLength());
-      } else if (o instanceof ByteBuffer) {
-        return copyIfNeeded(((ByteBuffer) o).array(), ((ByteBuffer) o).arrayOffset() + ((ByteBuffer) o).position(), ((ByteBuffer) o).remaining());
-      } else if (o instanceof Long) {
-        return encoder.encodeLong((Long) o);
-      } else if (o instanceof Integer) {
-        return encoder.encodeInt((Integer) o);
-      } else if (o instanceof Short) {
-        return encoder.encodeShort((Short) o);
-      } else if (o instanceof Byte) {
-        return encoder.encodeByte((Byte) o);
-      } else if (o instanceof Boolean) {
-        return encoder.encodeBoolean((Boolean) o);
-      } else if (o instanceof Float) {
-        return encoder.encodeFloat((Float) o);
-      } else if (o instanceof Double) {
-        return encoder.encodeDouble((Double) o);
-      } else if (o instanceof Enum) {
-        return encoder.encodeInt(((Enum<?>) o).ordinal());
-      }
-    } catch (IOException ioe) {
-      throw new RuntimeException(ioe);
-    }
-
-    throw new IllegalArgumentException(UNKOWN + o.getClass().getName());
-  }
-
-  private BatchWriter getBatchWriter() throws IOException {
-    if (batchWriter == null)
-      try {
-        BatchWriterConfig batchWriterConfig = new BatchWriterConfig();
-        batchWriterConfig.setMaxMemory(10000000);
-        batchWriterConfig.setMaxLatency(60000L, TimeUnit.MILLISECONDS);
-        batchWriterConfig.setMaxWriteThreads(4);
-        batchWriter = conn.createBatchWriter(mapping.tableName, batchWriterConfig);
-      } catch (TableNotFoundException e) {
-        throw new IOException(e);
-      }
-    return batchWriter;
-  }
-
-  /**
-   * Initialize the data store by reading the credentials, setting the client's properties up and
-   * reading the mapping file. Initialize is called when then the call to
-   * {@link org.apache.gora.store.DataStoreFactory#createDataStore} is made.
-   *
-   * @param keyClass
-   * @param persistentClass
-   * @param properties
-   */
-  @Override
-  public void initialize(Class<K> keyClass, Class<T> persistentClass, Properties properties) {
-    try{
-      super.initialize(keyClass, persistentClass, properties);
-
-      String mock = DataStoreFactory.findProperty(properties, this, MOCK_PROPERTY, null);
-      String mappingFile = DataStoreFactory.getMappingFile(properties, this, DEFAULT_MAPPING_FILE);
-      String user = DataStoreFactory.findProperty(properties, this, USERNAME_PROPERTY, null);
-      String password = DataStoreFactory.findProperty(properties, this, PASSWORD_PROPERTY, null);
-
-      mapping = readMapping(mappingFile);
-
-      if (mapping.encoder == null || "".equals(mapping.encoder)) {
-        encoder = new BinaryEncoder();
-      } else {
-        try {
-          encoder = (Encoder) getClass().getClassLoader().loadClass(mapping.encoder).newInstance();
-        } catch (InstantiationException | IllegalAccessException | ClassNotFoundException e) {
-          throw new IOException(e);
-        }
-      }
-
-      try {
-        AuthenticationToken token = new PasswordToken(password);
-        if (mock == null || !mock.equals("true")) {
-          String instance = DataStoreFactory.findProperty(properties, this, INSTANCE_NAME_PROPERTY, null);
-          String zookeepers = DataStoreFactory.findProperty(properties, this, ZOOKEEPERS_NAME_PROPERTY, null);
-          conn = new ZooKeeperInstance(instance, zookeepers).getConnector(user, token);
-        } else {
-          conn = new MockInstance().getConnector(user, token);
-        }
-        credentials = new Credentials(user, token);
-
-        if (autoCreateSchema && !schemaExists())
-          createSchema();
-      } catch (AccumuloException | AccumuloSecurityException e) {
-        throw new IOException(e);
-      }
-    } catch(IOException e){
-      LOG.error(e.getMessage(), e);
-    }
-  }
-
-  protected AccumuloMapping readMapping(String filename) throws IOException {
-    try {
-
-      AccumuloMapping mapping = new AccumuloMapping();
-
-      DocumentBuilder db = DocumentBuilderFactory.newInstance().newDocumentBuilder();
-      Document dom = db.parse(getClass().getClassLoader().getResourceAsStream(filename));
-
-      Element root = dom.getDocumentElement();
-
-      NodeList nl = root.getElementsByTagName("class");
-      for (int i = 0; i < nl.getLength(); i++) {
-
-        Element classElement = (Element) nl.item(i);
-        if (classElement.getAttribute("keyClass").equals(keyClass.getCanonicalName())
-            && classElement.getAttribute("name").equals(persistentClass.getCanonicalName())) {
-
-          mapping.tableName = getSchemaName(classElement.getAttribute("table"), persistentClass);
-          mapping.encoder = classElement.getAttribute("encoder");
-
-          NodeList fields = classElement.getElementsByTagName("field");
-          for (int j = 0; j < fields.getLength(); j++) {
-            Element fieldElement = (Element) fields.item(j);
-
-            String name = fieldElement.getAttribute("name");
-            String family = fieldElement.getAttribute("family");
-            String qualifier = fieldElement.getAttribute("qualifier");
-            if ("".equals(qualifier))
-              qualifier = null;
-
-            Pair<Text,Text> col = new Pair<>(new Text(family), qualifier == null ? null : new Text(qualifier));
-            mapping.fieldMap.put(name, col);
-            mapping.columnMap.put(col, name);
-          }
-        }
-
-      }
-
-      if (mapping.tableName == null) {
-        throw new GoraException("Please define the accumulo 'table' name mapping in " + filename + " for " + persistentClass.getCanonicalName());
-      }
-
-      nl = root.getElementsByTagName("table");
-      for (int i = 0; i < nl.getLength(); i++) {
-        Element tableElement = (Element) nl.item(i);
-        if (tableElement.getAttribute("name").equals(mapping.tableName)) {
-          NodeList configs = tableElement.getElementsByTagName("config");
-          for (int j = 0; j < configs.getLength(); j++) {
-            Element configElement = (Element) configs.item(j);
-            String key = configElement.getAttribute("key");
-            String val = configElement.getAttribute("value");
-            mapping.tableConfig.put(key, val);
-          }
-        }
-      }
-
-      return mapping;
-    } catch (Exception ex) {
-      throw new IOException("Unable to read " + filename, ex);
-    }
-
-  }
-
-  @Override
-  public String getSchemaName() {
-    return mapping.tableName;
-  }
-
-  @Override
-  public void createSchema() {
-    try {
-      conn.tableOperations().create(mapping.tableName);
-      Set<Entry<String,String>> es = mapping.tableConfig.entrySet();
-      for (Entry<String,String> entry : es) {
-        conn.tableOperations().setProperty(mapping.tableName, entry.getKey(), entry.getValue());
-      }
-
-    } catch (AccumuloException | AccumuloSecurityException e) {
-      LOG.error(e.getMessage(), e);
-    } catch (TableExistsException e) {
-      LOG.debug(e.getMessage(), e);
-    }
-  }
-
-  @Override
-  public void deleteSchema() {
-    try {
-      if (batchWriter != null)
-        batchWriter.close();
-      batchWriter = null;
-      conn.tableOperations().delete(mapping.tableName);
-    } catch (AccumuloException | AccumuloSecurityException | TableNotFoundException e) {
-      LOG.error(e.getMessage(), e);
-    }
-  }
-
-  @Override
-  public boolean schemaExists() {
-    return conn.tableOperations().exists(mapping.tableName);
-  }
-
-  public ByteSequence populate(Iterator<Entry<Key,Value>> iter, T persistent) throws IOException {
-    ByteSequence row = null;
-
-    Map<Utf8, Object> currentMap = null;
-    List currentArray = null;
-    Text currentFam = null;
-    int currentPos = 0;
-    Schema currentSchema = null;
-    Field currentField = null;
-
-    BinaryDecoder decoder = DecoderFactory.get().binaryDecoder(new byte[0], null);
-
-    while (iter.hasNext()) {
-      Entry<Key,Value> entry = iter.next();
-
-      if (row == null) {
-        row = entry.getKey().getRowData();
-      }
-      byte[] val = entry.getValue().get();
-
-      Field field = fieldMap.get(getFieldName(entry));
-
-      if (currentMap != null) {
-        if (currentFam.equals(entry.getKey().getColumnFamily())) {
-          currentMap.put(new Utf8(entry.getKey().getColumnQualifierData().toArray()),
-              fromBytes(currentSchema, entry.getValue().get()));
-          continue;
-        } else {
-          persistent.put(currentPos, currentMap);
-          currentMap = null;
-        }
-      } else if (currentArray != null) {
-        if (currentFam.equals(entry.getKey().getColumnFamily())) {
-          currentArray.add(fromBytes(currentSchema, entry.getValue().get()));
-          continue;
-        } else {
-          persistent.put(currentPos, new GenericData.Array<T>(currentField.schema(), currentArray));
-          currentArray = null;
-        }
-      }
-
-      switch (field.schema().getType()) {
-      case MAP:  // first entry only. Next are handled above on the next loop
-        currentMap = new DirtyMapWrapper<>(new HashMap<Utf8, Object>());
-        currentPos = field.pos();
-        currentFam = entry.getKey().getColumnFamily();
-        currentSchema = field.schema().getValueType();
-
-        currentMap.put(new Utf8(entry.getKey().getColumnQualifierData().toArray()),
-            fromBytes(currentSchema, entry.getValue().get()));
-        break;
-      case ARRAY:
-        currentArray = new DirtyListWrapper<>(new ArrayList<>());
-        currentPos = field.pos();
-        currentFam = entry.getKey().getColumnFamily();
-        currentSchema = field.schema().getElementType();
-        currentField = field;
-
-        currentArray.add(fromBytes(currentSchema, entry.getValue().get()));
-
-        break;
-      case UNION:// default value of null acts like union with null
-        Schema effectiveSchema = field.schema().getTypes()
-        .get(firstNotNullSchemaTypeIndex(field.schema()));
-        // map and array were coded without union index so need to be read the same way
-        if (effectiveSchema.getType() == Type.ARRAY) {
-          currentArray = new DirtyListWrapper<>(new ArrayList<>());
-          currentPos = field.pos();
-          currentFam = entry.getKey().getColumnFamily();
-          currentSchema = field.schema().getElementType();
-          currentField = field;
-
-          currentArray.add(fromBytes(currentSchema, entry.getValue().get()));
-          break;
-        }
-        else if (effectiveSchema.getType() == Type.MAP) {
-          currentMap = new DirtyMapWrapper<>(new HashMap<Utf8, Object>());
-          currentPos = field.pos();
-          currentFam = entry.getKey().getColumnFamily();
-          currentSchema = effectiveSchema.getValueType();
-
-          currentMap.put(new Utf8(entry.getKey().getColumnQualifierData().toArray()),
-              fromBytes(currentSchema, entry.getValue().get()));
-          break;
-        }
-        // continue like a regular top-level union
-      case RECORD:
-        SpecificDatumReader<?> reader = new SpecificDatumReader<Schema>(field.schema());
-        persistent.put(field.pos(), reader.read(null, DecoderFactory.get().binaryDecoder(val, decoder)));
-        break;
-      default:
-        persistent.put(field.pos(), fromBytes(field.schema(), entry.getValue().get()));
-      }
-    }
-
-    if (currentMap != null) {
-      persistent.put(currentPos, currentMap);
-    } else if (currentArray != null) {
-      persistent.put(currentPos, new GenericData.Array<T>(currentField.schema(), currentArray));
-    }
-
-    persistent.clearDirty();
-
-    return row;
-  }
-
-  /**
-   * Retrieve field name from entry.
-   * @param entry The Key-Value entry
-   * @return String The field name
-   */
-  private String getFieldName(Entry<Key, Value> entry) {
-    String fieldName = mapping.columnMap.get(new Pair<>(entry.getKey().getColumnFamily(),
-        entry.getKey().getColumnQualifier()));
-    if (fieldName == null) {
-      fieldName = mapping.columnMap.get(new Pair<Text,Text>(entry.getKey().getColumnFamily(), null));
-    }
-    return fieldName;
-  }
-
-  private void setFetchColumns(Scanner scanner, String[] fields) {
-    fields = getFieldsToQuery(fields);
-    for (String field : fields) {
-      Pair<Text,Text> col = mapping.fieldMap.get(field);
-      if (col != null) {
-        if (col.getSecond() == null) {
-          scanner.fetchColumnFamily(col.getFirst());
-        } else {
-          scanner.fetchColumn(col.getFirst(), col.getSecond());
-        }
-      } else {
-        LOG.error("Mapping not found for field: {}", field);
-      }
-    }
-  }
-
-  @Override
-  public T get(K key, String[] fields) {
-    try {
-      // TODO make isolated scanner optional?
-      Scanner scanner = new IsolatedScanner(conn.createScanner(mapping.tableName, Authorizations.EMPTY));
-      Range rowRange = new Range(new Text(toBytes(key)));
-
-      scanner.setRange(rowRange);
-      setFetchColumns(scanner, fields);
-
-      T persistent = newPersistent();
-      ByteSequence row = populate(scanner.iterator(), persistent);
-      if (row == null)
-        return null;
-      return persistent;
-    } catch (TableNotFoundException e) {
-      LOG.error(e.getMessage(), e);
-      return null;
-    } catch (IOException e) {
-      LOG.error(e.getMessage(), e);
-      return null;
-    }
-  }
-
-  @Override
-  public void put(K key, T val) {
-
-    try{
-      Mutation m = new Mutation(new Text(toBytes(key)));
-
-      Schema schema = val.getSchema();
-      List<Field> fields = schema.getFields();
-      int count = 0;
-
-      for (int i = 0; i < fields.size(); i++) {
-        if (!val.isDirty(i)) {
-          continue;
-        }
-        Field field = fields.get(i);
-
-        Object o = val.get(field.pos());
-
-        Pair<Text,Text> col = mapping.fieldMap.get(field.name());
-
-        if (col == null) {
-          throw new GoraException("Please define the gora to accumulo mapping for field " + field.name());
-        }
-
-        switch (field.schema().getType()) {
-        case MAP:
-          count = putMap(m, count, field.schema().getValueType(), o, col, field.name());
-          break;
-        case ARRAY:
-          count = putArray(m, count, o, col, field.name());
-          break;
-        case UNION: // default value of null acts like union with null
-          Schema effectiveSchema = field.schema().getTypes()
-          .get(firstNotNullSchemaTypeIndex(field.schema()));
-          // map and array need to compute qualifier
-          if (effectiveSchema.getType() == Type.ARRAY) {
-            count = putArray(m, count, o, col, field.name());
-            break;
-          }
-          else if (effectiveSchema.getType() == Type.MAP) {
-            count = putMap(m, count, effectiveSchema.getValueType(), o, col, field.name());
-            break;
-          }
-          // continue like a regular top-level union
-        case RECORD:
-          final SpecificDatumWriter<Object> writer = new SpecificDatumWriter<>(field.schema());
-          final byte[] byteData = IOUtils.serialize(writer,o);
-          m.put(col.getFirst(), col.getSecond(), new Value(byteData));
-          count++;
-          break;
-        default:
-          m.put(col.getFirst(), col.getSecond(), new Value(toBytes(o)));
-          count++;
-        }
-
-      }
-
-      if (count > 0)
-        try {
-          getBatchWriter().addMutation(m);
-        } catch (MutationsRejectedException e) {
-          LOG.error(e.getMessage(), e);
-        }
-    } catch (IOException e) {
-      LOG.error(e.getMessage(), e);
-    }
-  }
-
-  private int putMap(Mutation m, int count, Schema valueType, Object o, Pair<Text, Text> col, String fieldName) throws GoraException {
-
-    // First of all we delete map field on accumulo store
-    Text rowKey = new Text(m.getRow());
-    Query<K, T> query = newQuery();
-    query.setFields(fieldName);
-    query.setStartKey((K)rowKey.toString());
-    query.setEndKey((K)rowKey.toString());
-    deleteByQuery(query);
-    flush();
-    if (o == null){
-      return 0;
-    }
-
-    Set<?> es = ((Map<?, ?>)o).entrySet();
-    for (Object entry : es) {
-      Object mapKey = ((Entry<?, ?>) entry).getKey();
-      Object mapVal = ((Entry<?, ?>) entry).getValue();
-      if ((o instanceof DirtyMapWrapper && ((DirtyMapWrapper<?, ?>)o).isDirty())
-          || !(o instanceof DirtyMapWrapper)) {
-        m.put(col.getFirst(), new Text(toBytes(mapKey)), new Value(toBytes(valueType, mapVal)));
-        count++;
-      }
-      // TODO map value deletion
-    }
-    return count;
-  }
-
-  private int putArray(Mutation m, int count, Object o, Pair<Text, Text> col, String fieldName) {
-
-    // First of all we delete array field on accumulo store
-    Text rowKey = new Text(m.getRow());
-    Query<K, T> query = newQuery();
-    query.setFields(fieldName);
-    query.setStartKey((K)rowKey.toString());
-    query.setEndKey((K)rowKey.toString());
-    deleteByQuery(query);
-    flush();
-    if (o == null){
-      return 0;
-    }
-
-    List<?> array = (List<?>) o;  // both GenericArray and DirtyListWrapper
-    int j = 0;
-    for (Object item : array) {
-      m.put(col.getFirst(), new Text(toBytes(j++)), new Value(toBytes(item)));
-      count++;
-    }
-    return count;
-  }
-
-  @Override
-  public boolean delete(K key) {
-    Query<K,T> q = newQuery();
-    q.setKey(key);
-    return deleteByQuery(q) > 0;
-  }
-
-  @Override
-  public long deleteByQuery(Query<K,T> query) {
-    try {
-      Scanner scanner = createScanner(query);
-      // add iterator that drops values on the server side
-      scanner.addScanIterator(new IteratorSetting(Integer.MAX_VALUE, SortedKeyIterator.class));
-      RowIterator iterator = new RowIterator(scanner.iterator());
-
-      long count = 0;
-
-      while (iterator.hasNext()) {
-        Iterator<Entry<Key,Value>> row = iterator.next();
-        Mutation m = null;
-        while (row.hasNext()) {
-          Entry<Key,Value> entry = row.next();
-          Key key = entry.getKey();
-          if (m == null)
-            m = new Mutation(key.getRow());
-          // TODO optimize to avoid continually creating column vis? prob does not matter for empty
-          m.putDelete(key.getColumnFamily(), key.getColumnQualifier(), new ColumnVisibility(key.getColumnVisibility()), key.getTimestamp());
-        }
-        getBatchWriter().addMutation(m);
-        count++;
-      }
-
-      return count;
-    } catch (TableNotFoundException e) {
-      // TODO return 0?
-      LOG.error(e.getMessage(), e);
-      return 0;
-    } catch (MutationsRejectedException e) {
-      LOG.error(e.getMessage(), e);
-      return 0;
-    } catch (IOException e){
-      LOG.error(e.getMessage(), e);
-      return 0;
-    }
-  }
-
-  private Range createRange(Query<K,T> query) {
-    Text startRow = null;
-    Text endRow = null;
-
-    if (query.getStartKey() != null)
-      startRow = new Text(toBytes(query.getStartKey()));
-
-    if (query.getEndKey() != null)
-      endRow = new Text(toBytes(query.getEndKey()));
-
-    return new Range(startRow, true, endRow, true);
-
-  }
-
-  private Scanner createScanner(Query<K,T> query) throws TableNotFoundException {
-    // TODO make isolated scanner optional?
-    Scanner scanner = new IsolatedScanner(conn.createScanner(mapping.tableName, Authorizations.EMPTY));
-    setFetchColumns(scanner, query.getFields());
-
-    scanner.setRange(createRange(query));
-
-    if (query.getStartTime() != -1 || query.getEndTime() != -1) {
-      IteratorSetting is = new IteratorSetting(30, TimestampFilter.class);
-      if (query.getStartTime() != -1)
-        TimestampFilter.setStart(is, query.getStartTime(), true);
-      if (query.getEndTime() != -1)
-        TimestampFilter.setEnd(is, query.getEndTime(), true);
-
-      scanner.addScanIterator(is);
-    }
-
-    return scanner;
-  }
-
-  /**
-   * Execute the query and return the result.
-   */
-  @Override
-  public Result<K,T> execute(Query<K,T> query) {
-    try {
-      Scanner scanner = createScanner(query);
-      return new AccumuloResult<>(this, query, scanner);
-    } catch (TableNotFoundException e) {
-      // TODO return empty result?
-      LOG.error(e.getMessage(), e);
-      return null;
-    }
-  }
-
-  @Override
-  public Query<K,T> newQuery() {
-    return new AccumuloQuery<>(this);
-  }
-
-  Text pad(Text key, int bytes) {
-    if (key.getLength() < bytes)
-      key = new Text(key);
-
-    while (key.getLength() < bytes) {
-      key.append(new byte[] {0}, 0, 1);
-    }
-
-    return key;
-  }
-
-  @Override
-  public List<PartitionQuery<K,T>> getPartitions(Query<K,T> query) throws IOException {
-    try {
-      TabletLocator tl;
-      if (conn instanceof MockConnector)
-        tl = new MockTabletLocator();
-      else
-        tl = TabletLocator.getLocator(new ClientContext(conn.getInstance(), credentials, AccumuloConfiguration.getTableConfiguration(conn, Tables.getTableId(conn.getInstance(), mapping.tableName))), new Text(Tables.getTableId(conn.getInstance(), mapping.tableName)));
-
-      Map<String,Map<KeyExtent,List<Range>>> binnedRanges = new HashMap<>();
-
-      tl.invalidateCache();
-      while (tl.binRanges(new ClientContext(conn.getInstance(), credentials, AccumuloConfiguration.getTableConfiguration(conn, Tables.getTableId(conn.getInstance(), mapping.tableName))), Collections.singletonList(createRange(query)), binnedRanges).size() > 0) {
-        // TODO log?
-        if (!Tables.exists(conn.getInstance(), Tables.getTableId(conn.getInstance(), mapping.tableName)))
-          throw new TableDeletedException(Tables.getTableId(conn.getInstance(), mapping.tableName));
-        else if (Tables.getTableState(conn.getInstance(), Tables.getTableId(conn.getInstance(), mapping.tableName)) == TableState.OFFLINE)
-          throw new TableOfflineException(conn.getInstance(), Tables.getTableId(conn.getInstance(), mapping.tableName));
-        UtilWaitThread.sleep(100);
-        tl.invalidateCache();
-      }
-
-      List<PartitionQuery<K,T>> ret = new ArrayList<>();
-
-      Text startRow = null;
-      Text endRow = null;
-      if (query.getStartKey() != null)
-        startRow = new Text(toBytes(query.getStartKey()));
-      if (query.getEndKey() != null)
-        endRow = new Text(toBytes(query.getEndKey()));
-
-      //hadoop expects hostnames, accumulo keeps track of IPs... so need to convert
-      HashMap<String,String> hostNameCache = new HashMap<>();
-
-      for (Entry<String,Map<KeyExtent,List<Range>>> entry : binnedRanges.entrySet()) {
-        String ip = entry.getKey().split(":", 2)[0];
-        String location = hostNameCache.get(ip);
-        if (location == null) {
-          InetAddress inetAddress = InetAddress.getByName(ip);
-          location = inetAddress.getHostName();
-          hostNameCache.put(ip, location);
-        }
-
-        Map<KeyExtent,List<Range>> tablets = entry.getValue();
-        for (KeyExtent ke : tablets.keySet()) {
-
-          K startKey = null;
-          if (startRow == null || !ke.contains(startRow)) {
-            if (ke.getPrevEndRow() != null) {
-              startKey = followingKey(encoder, getKeyClass(), getBytes(ke.getPrevEndRow()));
-            }
-          } else {
-            startKey = fromBytes(getKeyClass(), getBytes(startRow));
-          }
-
-          K endKey = null;
-          if (endRow == null || !ke.contains(endRow)) {
-            if (ke.getEndRow() != null)
-              endKey = lastPossibleKey(encoder, getKeyClass(), getBytes(ke.getEndRow()));
-          } else {
-            endKey = fromBytes(getKeyClass(), getBytes(endRow));
-          }
-
-          PartitionQueryImpl<K, T> pqi = new PartitionQueryImpl<>(query, startKey, endKey, location);
-          pqi.setConf(getConf());
-          ret.add(pqi);
-        }
-      }
-
-      return ret;
-    } catch (TableNotFoundException | AccumuloException | AccumuloSecurityException e) {
-      throw new IOException(e);
-    }
-
-  }
-
-  static <K> K lastPossibleKey(Encoder encoder, Class<K> clazz, byte[] er) {
-
-    if (clazz.equals(Byte.TYPE) || clazz.equals(Byte.class)) {
-      throw new UnsupportedOperationException();
-    } else if (clazz.equals(Boolean.TYPE) || clazz.equals(Boolean.class)) {
-      throw new UnsupportedOperationException();
-    } else if (clazz.equals(Short.TYPE) || clazz.equals(Short.class)) {
-      return fromBytes(encoder, clazz, encoder.lastPossibleKey(2, er));
-    } else if (clazz.equals(Integer.TYPE) || clazz.equals(Integer.class)) {
-      return fromBytes(encoder, clazz, encoder.lastPossibleKey(4, er));
-    } else if (clazz.equals(Long.TYPE) || clazz.equals(Long.class)) {
-      return fromBytes(encoder, clazz, encoder.lastPossibleKey(8, er));
-    } else if (clazz.equals(Float.TYPE) || clazz.equals(Float.class)) {
-      return fromBytes(encoder, clazz, encoder.lastPossibleKey(4, er));
-    } else if (clazz.equals(Double.TYPE) || clazz.equals(Double.class)) {
-      return fromBytes(encoder, clazz, encoder.lastPossibleKey(8, er));
-    } else if (clazz.equals(String.class)) {
-      throw new UnsupportedOperationException();
-    } else if (clazz.equals(Utf8.class)) {
-      return fromBytes(encoder, clazz, er);
-    }
-
-    throw new IllegalArgumentException(UNKOWN + clazz.getName());
-  }
-
-  @SuppressWarnings("unchecked")
-  static <K> K followingKey(Encoder encoder, Class<K> clazz, byte[] per) {
-
-    if (clazz.equals(Byte.TYPE) || clazz.equals(Byte.class)) {
-      return (K) Byte.valueOf(encoder.followingKey(1, per)[0]);
-    } else if (clazz.equals(Boolean.TYPE) || clazz.equals(Boolean.class)) {
-      throw new UnsupportedOperationException();
-    } else if (clazz.equals(Short.TYPE) || clazz.equals(Short.class)) {
-      return fromBytes(encoder, clazz, encoder.followingKey(2, per));
-    } else if (clazz.equals(Integer.TYPE) || clazz.equals(Integer.class)) {
-      return fromBytes(encoder, clazz, encoder.followingKey(4, per));
-    } else if (clazz.equals(Long.TYPE) || clazz.equals(Long.class)) {
-      return fromBytes(encoder, clazz, encoder.followingKey(8, per));
-    } else if (clazz.equals(Float.TYPE) || clazz.equals(Float.class)) {
-      return fromBytes(encoder, clazz, encoder.followingKey(4, per));
-    } else if (clazz.equals(Double.TYPE) || clazz.equals(Double.class)) {
-      return fromBytes(encoder, clazz, encoder.followingKey(8, per));
-    } else if (clazz.equals(String.class)) {
-      throw new UnsupportedOperationException();
-    } else if (clazz.equals(Utf8.class)) {
-      return fromBytes(encoder, clazz, Arrays.copyOf(per, per.length + 1));
-    }
-
-    throw new IllegalArgumentException(UNKOWN + clazz.getName());
-  }
-
-  @Override
-  public void flush() {
-    try {
-      if (batchWriter != null) {
-        batchWriter.flush();
-      }
-    } catch (MutationsRejectedException e) {
-      LOG.error(e.getMessage(), e);
-    }
-  }
-
-  @Override
-  public void close() {
-    try {
-      if (batchWriter != null) {
-        batchWriter.close();
-        batchWriter = null;
-      }
-    } catch (MutationsRejectedException e) {
-      LOG.error(e.getMessage(), e);
-    }
-  }
-=======
-public class AccumuloStore<K, T extends PersistentBase> extends DataStoreBase<K, T> {
-
-	protected static final String MOCK_PROPERTY = "accumulo.mock";
-	protected static final String INSTANCE_NAME_PROPERTY = "accumulo.instance";
-	protected static final String ZOOKEEPERS_NAME_PROPERTY = "accumulo.zookeepers";
-	protected static final String USERNAME_PROPERTY = "accumulo.user";
-	protected static final String PASSWORD_PROPERTY = "accumulo.password";
-	protected static final String DEFAULT_MAPPING_FILE = "gora-accumulo-mapping.xml";
-
-	private final static String UNKOWN = "Unknown type ";
-
-	private Connector conn;
-	private BatchWriter batchWriter;
-	private AccumuloMapping mapping;
-	private Credentials credentials;
-	private Encoder encoder;
-
-	public static final Logger LOG = LoggerFactory.getLogger(AccumuloStore.class);
-
-	public Object fromBytes(Schema schema, byte[] data) throws IOException {
-		Schema fromSchema = null;
-		if (schema.getType() == Type.UNION) {
-			try {
-				Decoder decoder = DecoderFactory.get().binaryDecoder(data, null);
-				int unionIndex = decoder.readIndex();
-				List<Schema> possibleTypes = schema.getTypes();
-				fromSchema = possibleTypes.get(unionIndex);
-				Schema effectiveSchema = possibleTypes.get(unionIndex);
-				if (effectiveSchema.getType() == Type.NULL) {
-					decoder.readNull();
-					return null;
-				} else {
-					data = decoder.readBytes(null).array();
-				}
-			} catch (IOException e) {
-				LOG.error(e.getMessage());
-				throw new GoraException("Error decoding union type: ", e);
-			}
-		} else {
-			fromSchema = schema;
-		}
-		return fromBytes(encoder, fromSchema, data);
-	}
-
-	public static Object fromBytes(Encoder encoder, Schema schema, byte data[]) throws IOException {
-		switch (schema.getType()) {
-		case BOOLEAN:
-			return encoder.decodeBoolean(data);
-		case DOUBLE:
-			return encoder.decodeDouble(data);
-		case FLOAT:
-			return encoder.decodeFloat(data);
-		case INT:
-			return encoder.decodeInt(data);
-		case LONG:
-			return encoder.decodeLong(data);
-		case STRING:
-			return new Utf8(data);
-		case BYTES:
-			return ByteBuffer.wrap(data);
-		case ENUM:
-			return AvroUtils.getEnumValue(schema, encoder.decodeInt(data));
-		case ARRAY:
-			break;
-		case FIXED:
-			break;
-		case MAP:
-			break;
-		case NULL:
-			break;
-		case RECORD:
-			break;
-		case UNION:
-			break;
-		default:
-			break;
-		}
-		throw new IllegalArgumentException(UNKOWN + schema.getType());
-
-	}
-
-	private static byte[] getBytes(Text text) {
-		byte[] bytes = text.getBytes();
-		if (bytes.length != text.getLength()) {
-			bytes = new byte[text.getLength()];
-			System.arraycopy(text.getBytes(), 0, bytes, 0, bytes.length);
-		}
-		return bytes;
-	}
-
-	public K fromBytes(Class<K> clazz, byte[] val) {
-		return fromBytes(encoder, clazz, val);
-	}
-
-	@SuppressWarnings("unchecked")
-	public static <K> K fromBytes(Encoder encoder, Class<K> clazz, byte[] val) {
-		try {
-			if (clazz.equals(Byte.TYPE) || clazz.equals(Byte.class)) {
-				return (K) Byte.valueOf(encoder.decodeByte(val));
-			} else if (clazz.equals(Boolean.TYPE) || clazz.equals(Boolean.class)) {
-				return (K) Boolean.valueOf(encoder.decodeBoolean(val));
-			} else if (clazz.equals(Short.TYPE) || clazz.equals(Short.class)) {
-				return (K) Short.valueOf(encoder.decodeShort(val));
-			} else if (clazz.equals(Integer.TYPE) || clazz.equals(Integer.class)) {
-				return (K) Integer.valueOf(encoder.decodeInt(val));
-			} else if (clazz.equals(Long.TYPE) || clazz.equals(Long.class)) {
-				return (K) Long.valueOf(encoder.decodeLong(val));
-			} else if (clazz.equals(Float.TYPE) || clazz.equals(Float.class)) {
-				return (K) Float.valueOf(encoder.decodeFloat(val));
-			} else if (clazz.equals(Double.TYPE) || clazz.equals(Double.class)) {
-				return (K) Double.valueOf(encoder.decodeDouble(val));
-			} else if (clazz.equals(String.class)) {
-				return (K) new String(val, "UTF-8");
-			} else if (clazz.equals(Utf8.class)) {
-				return (K) new Utf8(val);
-			}
-
-			throw new IllegalArgumentException(UNKOWN + clazz.getName());
-		} catch (IOException ioe) {
-			LOG.error(ioe.getMessage());
-			throw new RuntimeException(ioe);
-		}
-	}
-
-	private static byte[] copyIfNeeded(byte b[], int offset, int len) {
-		if (len != b.length || offset != 0) {
-			byte[] copy = new byte[len];
-			System.arraycopy(b, offset, copy, 0, copy.length);
-			b = copy;
-		}
-		return b;
-	}
-
-	public byte[] toBytes(Schema toSchema, Object o) {
-		if (toSchema != null && toSchema.getType() == Type.UNION) {
-			ByteArrayOutputStream baos = new ByteArrayOutputStream();
-			org.apache.avro.io.BinaryEncoder avroEncoder = EncoderFactory.get().binaryEncoder(baos, null);
-			int unionIndex = 0;
-			try {
-				if (o == null) {
-					unionIndex = firstNullSchemaTypeIndex(toSchema);
-					avroEncoder.writeIndex(unionIndex);
-					avroEncoder.writeNull();
-				} else {
-					unionIndex = firstNotNullSchemaTypeIndex(toSchema);
-					avroEncoder.writeIndex(unionIndex);
-					avroEncoder.writeBytes(toBytes(o));
-				}
-				avroEncoder.flush();
-				return baos.toByteArray();
-			} catch (IOException e) {
-				LOG.error(e.getMessage());
-				return toBytes(o);
-			}
-		} else {
-			return toBytes(o);
-		}
-	}
-
-	private int firstNullSchemaTypeIndex(Schema toSchema) {
-		List<Schema> possibleTypes = toSchema.getTypes();
-		int unionIndex = 0;
-		for (int i = 0; i < possibleTypes.size(); i++) {
-			Type pType = possibleTypes.get(i).getType();
-			if (pType == Type.NULL) { // FIXME HUGE kludge to pass tests
-				unionIndex = i;
-				break;
-			}
-		}
-		return unionIndex;
-	}
-
-	private int firstNotNullSchemaTypeIndex(Schema toSchema) {
-		List<Schema> possibleTypes = toSchema.getTypes();
-		int unionIndex = 0;
-		for (int i = 0; i < possibleTypes.size(); i++) {
-			Type pType = possibleTypes.get(i).getType();
-			if (pType != Type.NULL) { // FIXME HUGE kludge to pass tests
-				unionIndex = i;
-				break;
-			}
-		}
-		return unionIndex;
-	}
-
-	public byte[] toBytes(Object o) {
-		return toBytes(encoder, o);
-	}
-
-	public static byte[] toBytes(Encoder encoder, Object o) {
-
-		try {
-			if (o instanceof String) {
-				return ((String) o).getBytes("UTF-8");
-			} else if (o instanceof Utf8) {
-				return copyIfNeeded(((Utf8) o).getBytes(), 0, ((Utf8) o).getByteLength());
-			} else if (o instanceof ByteBuffer) {
-				return copyIfNeeded(((ByteBuffer) o).array(),
-						((ByteBuffer) o).arrayOffset() + ((ByteBuffer) o).position(), ((ByteBuffer) o).remaining());
-			} else if (o instanceof Long) {
-				return encoder.encodeLong((Long) o);
-			} else if (o instanceof Integer) {
-				return encoder.encodeInt((Integer) o);
-			} else if (o instanceof Short) {
-				return encoder.encodeShort((Short) o);
-			} else if (o instanceof Byte) {
-				return encoder.encodeByte((Byte) o);
-			} else if (o instanceof Boolean) {
-				return encoder.encodeBoolean((Boolean) o);
-			} else if (o instanceof Float) {
-				return encoder.encodeFloat((Float) o);
-			} else if (o instanceof Double) {
-				return encoder.encodeDouble((Double) o);
-			} else if (o instanceof Enum) {
-				return encoder.encodeInt(((Enum<?>) o).ordinal());
-			}
-		} catch (IOException ioe) {
-			throw new RuntimeException(ioe);
-		}
-
-		throw new IllegalArgumentException(UNKOWN + o.getClass().getName());
-	}
-
-	private BatchWriter getBatchWriter() throws IOException {
-		if (batchWriter == null)
-			try {
-				BatchWriterConfig batchWriterConfig = new BatchWriterConfig();
-				batchWriterConfig.setMaxMemory(10000000);
-				batchWriterConfig.setMaxLatency(60000L, TimeUnit.MILLISECONDS);
-				batchWriterConfig.setMaxWriteThreads(4);
-				batchWriter = conn.createBatchWriter(mapping.tableName, batchWriterConfig);
-			} catch (TableNotFoundException e) {
-				throw new IOException(e);
-			}
-		return batchWriter;
-	}
-
-	/**
-	 * Initialize the data store by reading the credentials, setting the
-	 * client's properties up and reading the mapping file. Initialize is called
-	 * when then the call to
-	 * {@link org.apache.gora.store.DataStoreFactory#createDataStore} is made.
-	 *
-	 * @param keyClass
-	 * @param persistentClass
-	 * @param properties
-	 */
-	@Override
-	public void initialize(Class<K> keyClass, Class<T> persistentClass, Properties properties) {
-		try {
-			super.initialize(keyClass, persistentClass, properties);
-
-			String mock = DataStoreFactory.findProperty(properties, this, MOCK_PROPERTY, null);
-			String mappingFile = DataStoreFactory.getMappingFile(properties, this, DEFAULT_MAPPING_FILE);
-			String user = DataStoreFactory.findProperty(properties, this, USERNAME_PROPERTY, null);
-			String password = DataStoreFactory.findProperty(properties, this, PASSWORD_PROPERTY, null);
-
-			mapping = readMapping(mappingFile);
-
-			if (mapping.encoder == null || "".equals(mapping.encoder)) {
-				encoder = new BinaryEncoder();
-			} else {
-				try {
-					encoder = (Encoder) getClass().getClassLoader().loadClass(mapping.encoder).newInstance();
-				} catch (InstantiationException | IllegalAccessException | ClassNotFoundException e) {
-					throw new IOException(e);
-				}
-			}
-
-			try {
-				AuthenticationToken token = new PasswordToken(password);
-				if (mock == null || !mock.equals("true")) {
-					String instance = DataStoreFactory.findProperty(properties, this, INSTANCE_NAME_PROPERTY, null);
-					String zookeepers = DataStoreFactory.findProperty(properties, this, ZOOKEEPERS_NAME_PROPERTY, null);
-					conn = new ZooKeeperInstance(instance, zookeepers).getConnector(user, token);
-				} else {
-					conn = new MockInstance().getConnector(user, token);
-				}
-				credentials = new Credentials(user, token);
-
-				if (autoCreateSchema && !schemaExists())
-					createSchema();
-			} catch (AccumuloException | AccumuloSecurityException e) {
-				throw new IOException(e);
-			}
-		} catch (IOException e) {
-			LOG.error(e.getMessage(), e);
-		}
-	}
-
-	protected AccumuloMapping readMapping(String filename) throws IOException {
-		try {
-
-			AccumuloMapping mapping = new AccumuloMapping();
-
-			DocumentBuilder db = DocumentBuilderFactory.newInstance().newDocumentBuilder();
-			Document dom = db.parse(getClass().getClassLoader().getResourceAsStream(filename));
-
-			Element root = dom.getDocumentElement();
-
-			NodeList nl = root.getElementsByTagName("class");
-			for (int i = 0; i < nl.getLength(); i++) {
-
-				Element classElement = (Element) nl.item(i);
-				if (classElement.getAttribute("keyClass").equals(keyClass.getCanonicalName())
-						&& classElement.getAttribute("name").equals(persistentClass.getCanonicalName())) {
-
-					mapping.tableName = getSchemaName(classElement.getAttribute("table"), persistentClass);
-					mapping.encoder = classElement.getAttribute("encoder");
-
-					NodeList fields = classElement.getElementsByTagName("field");
-					for (int j = 0; j < fields.getLength(); j++) {
-						Element fieldElement = (Element) fields.item(j);
-
-						String name = fieldElement.getAttribute("name");
-						String family = fieldElement.getAttribute("family");
-						String qualifier = fieldElement.getAttribute("qualifier");
-						if ("".equals(qualifier))
-							qualifier = null;
-
-						Pair<Text, Text> col = new Pair<>(new Text(family),
-								qualifier == null ? null : new Text(qualifier));
-						mapping.fieldMap.put(name, col);
-						mapping.columnMap.put(col, name);
-					}
-				}
-
-			}
-
-			if (mapping.tableName == null) {
-				throw new GoraException("Please define the accumulo 'table' name mapping in " + filename + " for "
-						+ persistentClass.getCanonicalName());
-			}
-
-			nl = root.getElementsByTagName("table");
-			for (int i = 0; i < nl.getLength(); i++) {
-				Element tableElement = (Element) nl.item(i);
-				if (tableElement.getAttribute("name").equals(mapping.tableName)) {
-					NodeList configs = tableElement.getElementsByTagName("config");
-					for (int j = 0; j < configs.getLength(); j++) {
-						Element configElement = (Element) configs.item(j);
-						String key = configElement.getAttribute("key");
-						String val = configElement.getAttribute("value");
-						mapping.tableConfig.put(key, val);
-					}
-				}
-			}
-
-			return mapping;
-		} catch (Exception ex) {
-			throw new IOException("Unable to read " + filename, ex);
-		}
-
-	}
-
-	@Override
-	public String getSchemaName() {
-		return mapping.tableName;
-	}
-
-	@Override
-	public void createSchema() {
-		try {
-			conn.tableOperations().create(mapping.tableName);
-			Set<Entry<String, String>> es = mapping.tableConfig.entrySet();
-			for (Entry<String, String> entry : es) {
-				conn.tableOperations().setProperty(mapping.tableName, entry.getKey(), entry.getValue());
-			}
-
-		} catch (AccumuloException | AccumuloSecurityException e) {
-			LOG.error(e.getMessage(), e);
-		} catch (TableExistsException e) {
-			LOG.debug(e.getMessage(), e);
-		}
-	}
-
-	@Override
-	public void deleteSchema() {
-		try {
-			if (batchWriter != null)
-				batchWriter.close();
-			batchWriter = null;
-			conn.tableOperations().delete(mapping.tableName);
-		} catch (AccumuloException | AccumuloSecurityException | TableNotFoundException e) {
-			LOG.error(e.getMessage(), e);
-		}
-	}
-
-	@Override
-	public boolean schemaExists() {
-		return conn.tableOperations().exists(mapping.tableName);
-	}
-
-	public ByteSequence populate(Iterator<Entry<Key, Value>> iter, T persistent) throws IOException {
-		ByteSequence row = null;
-
-		Map<Utf8, Object> currentMap = null;
-		List currentArray = null;
-		Text currentFam = null;
-		int currentPos = 0;
-		Schema currentSchema = null;
-		Field currentField = null;
-
-		BinaryDecoder decoder = DecoderFactory.get().binaryDecoder(new byte[0], null);
-
-		while (iter.hasNext()) {
-			Entry<Key, Value> entry = iter.next();
-
-			if (row == null) {
-				row = entry.getKey().getRowData();
-			}
-			byte[] val = entry.getValue().get();
-
-			Field field = fieldMap.get(getFieldName(entry));
-
-			if (currentMap != null) {
-				if (currentFam.equals(entry.getKey().getColumnFamily())) {
-					currentMap.put(new Utf8(entry.getKey().getColumnQualifierData().toArray()),
-							fromBytes(currentSchema, entry.getValue().get()));
-					continue;
-				} else {
-					persistent.put(currentPos, currentMap);
-					currentMap = null;
-				}
-			} else if (currentArray != null) {
-				if (currentFam.equals(entry.getKey().getColumnFamily())) {
-					currentArray.add(fromBytes(currentSchema, entry.getValue().get()));
-					continue;
-				} else {
-					persistent.put(currentPos, new GenericData.Array<T>(currentField.schema(), currentArray));
-					currentArray = null;
-				}
-			}
-
-			switch (field.schema().getType()) {
-			case MAP: // first entry only. Next are handled above on the next
-						// loop
-				currentMap = new DirtyMapWrapper<>(new HashMap<Utf8, Object>());
-				currentPos = field.pos();
-				currentFam = entry.getKey().getColumnFamily();
-				currentSchema = field.schema().getValueType();
-
-				currentMap.put(new Utf8(entry.getKey().getColumnQualifierData().toArray()),
-						fromBytes(currentSchema, entry.getValue().get()));
-				break;
-			case ARRAY:
-				currentArray = new DirtyListWrapper<>(new ArrayList<>());
-				currentPos = field.pos();
-				currentFam = entry.getKey().getColumnFamily();
-				currentSchema = field.schema().getElementType();
-				currentField = field;
-
-				currentArray.add(fromBytes(currentSchema, entry.getValue().get()));
-
-				break;
-			case UNION:// default value of null acts like union with null
-				Schema effectiveSchema = field.schema().getTypes().get(firstNotNullSchemaTypeIndex(field.schema()));
-				// map and array were coded without union index so need to be
-				// read the same way
-				if (effectiveSchema.getType() == Type.ARRAY) {
-					currentArray = new DirtyListWrapper<>(new ArrayList<>());
-					currentPos = field.pos();
-					currentFam = entry.getKey().getColumnFamily();
-					currentSchema = field.schema().getElementType();
-					currentField = field;
-
-					currentArray.add(fromBytes(currentSchema, entry.getValue().get()));
-					break;
-				} else if (effectiveSchema.getType() == Type.MAP) {
-					currentMap = new DirtyMapWrapper<>(new HashMap<Utf8, Object>());
-					currentPos = field.pos();
-					currentFam = entry.getKey().getColumnFamily();
-					currentSchema = effectiveSchema.getValueType();
-
-					currentMap.put(new Utf8(entry.getKey().getColumnQualifierData().toArray()),
-							fromBytes(currentSchema, entry.getValue().get()));
-					break;
-				}
-				// continue like a regular top-level union
-			case RECORD:
-				SpecificDatumReader<?> reader = new SpecificDatumReader<Schema>(field.schema());
-				persistent.put(field.pos(), reader.read(null, DecoderFactory.get().binaryDecoder(val, decoder)));
-				break;
-			default:
-				persistent.put(field.pos(), fromBytes(field.schema(), entry.getValue().get()));
-			}
-		}
-
-		if (currentMap != null) {
-			persistent.put(currentPos, currentMap);
-		} else if (currentArray != null) {
-			persistent.put(currentPos, new GenericData.Array<T>(currentField.schema(), currentArray));
-		}
-
-		persistent.clearDirty();
-
-		return row;
-	}
-
-	/**
-	 * Retrieve field name from entry.
-	 * 
-	 * @param entry
-	 *            The Key-Value entry
-	 * @return String The field name
-	 */
-	private String getFieldName(Entry<Key, Value> entry) {
-		String fieldName = mapping.columnMap
-				.get(new Pair<>(entry.getKey().getColumnFamily(), entry.getKey().getColumnQualifier()));
-		if (fieldName == null) {
-			fieldName = mapping.columnMap.get(new Pair<Text, Text>(entry.getKey().getColumnFamily(), null));
-		}
-		return fieldName;
-	}
-
-	private void setFetchColumns(Scanner scanner, String[] fields) {
-		fields = getFieldsToQuery(fields);
-		for (String field : fields) {
-			Pair<Text, Text> col = mapping.fieldMap.get(field);
-			if (col != null) {
-				if (col.getSecond() == null) {
-					scanner.fetchColumnFamily(col.getFirst());
-				} else {
-					scanner.fetchColumn(col.getFirst(), col.getSecond());
-				}
-			} else {
-				LOG.error("Mapping not found for field: {}", field);
-			}
-		}
-	}
-
-	@Override
-	public T get(K key, String[] fields) {
-		try {
-			// TODO make isolated scanner optional?
-			Scanner scanner = new IsolatedScanner(conn.createScanner(mapping.tableName, Authorizations.EMPTY));
-			Range rowRange = new Range(new Text(toBytes(key)));
-
-			scanner.setRange(rowRange);
-			setFetchColumns(scanner, fields);
-
-			T persistent = newPersistent();
-			ByteSequence row = populate(scanner.iterator(), persistent);
-			if (row == null)
-				return null;
-			return persistent;
-		} catch (TableNotFoundException e) {
-			LOG.error(e.getMessage(), e);
-			return null;
-		} catch (IOException e) {
-			LOG.error(e.getMessage(), e);
-			return null;
-		}
-	}
-
-	@Override
-	public void put(K key, T val) {
-
-		try {
-			Mutation m = new Mutation(new Text(toBytes(key)));
-
-			Schema schema = val.getSchema();
-			List<Field> fields = schema.getFields();
-			int count = 0;
-
-			for (int i = 0; i < fields.size(); i++) {
-				if (!val.isDirty(i)) {
-					continue;
-				}
-				Field field = fields.get(i);
-
-				Object o = val.get(field.pos());
-
-				Pair<Text, Text> col = mapping.fieldMap.get(field.name());
-
-				if (col == null) {
-					throw new GoraException("Please define the gora to accumulo mapping for field " + field.name());
-				}
-
-				switch (field.schema().getType()) {
-				case MAP:
-					count = putMap(m, count, field.schema().getValueType(), o, col, field.name());
-					break;
-				case ARRAY:
-					count = putArray(m, count, o, col, field.name());
-					break;
-				case UNION: // default value of null acts like union with null
-					Schema effectiveSchema = field.schema().getTypes().get(firstNotNullSchemaTypeIndex(field.schema()));
-					// map and array need to compute qualifier
-					if (effectiveSchema.getType() == Type.ARRAY) {
-						count = putArray(m, count, o, col, field.name());
-						break;
-					} else if (effectiveSchema.getType() == Type.MAP) {
-						count = putMap(m, count, effectiveSchema.getValueType(), o, col, field.name());
-						break;
-					}
-					// continue like a regular top-level union
-				case RECORD:
-					final SpecificDatumWriter<Object> writer = new SpecificDatumWriter<>(field.schema());
-					final byte[] byteData = IOUtils.serialize(writer, o);
-					m.put(col.getFirst(), col.getSecond(), new Value(byteData));
-					count++;
-					break;
-				default:
-					m.put(col.getFirst(), col.getSecond(), new Value(toBytes(o)));
-					count++;
-				}
-
-			}
-
-			if (count > 0)
-				try {
-					getBatchWriter().addMutation(m);
-				} catch (MutationsRejectedException e) {
-					LOG.error(e.getMessage(), e);
-				}
-		} catch (IOException e) {
-			LOG.error(e.getMessage(), e);
-		}
-	}
-
-	private int putMap(Mutation m, int count, Schema valueType, Object o, Pair<Text, Text> col, String fieldName)
-			throws GoraException {
-
-		// First of all we delete map field on accumulo store
-		Text rowKey = new Text(m.getRow());
-		Query<K, T> query = newQuery();
-		query.setFields(fieldName);
-		query.setStartKey((K) rowKey.toString());
-		query.setEndKey((K) rowKey.toString());
-		deleteByQuery(query);
-		flush();
-		if (o == null) {
-			return 0;
-		}
-
-		Set<?> es = ((Map<?, ?>) o).entrySet();
-		for (Object entry : es) {
-			Object mapKey = ((Entry<?, ?>) entry).getKey();
-			Object mapVal = ((Entry<?, ?>) entry).getValue();
-			if ((o instanceof DirtyMapWrapper && ((DirtyMapWrapper<?, ?>) o).isDirty())
-					|| !(o instanceof DirtyMapWrapper)) {
-				m.put(col.getFirst(), new Text(toBytes(mapKey)), new Value(toBytes(valueType, mapVal)));
-				count++;
-			}
-			// TODO map value deletion
-		}
-		return count;
-	}
-
-	private int putArray(Mutation m, int count, Object o, Pair<Text, Text> col, String fieldName) {
-
-		// First of all we delete array field on accumulo store
-		Text rowKey = new Text(m.getRow());
-		Query<K, T> query = newQuery();
-		query.setFields(fieldName);
-		query.setStartKey((K) rowKey.toString());
-		query.setEndKey((K) rowKey.toString());
-		deleteByQuery(query);
-		flush();
-		if (o == null) {
-			return 0;
-		}
-
-		List<?> array = (List<?>) o; // both GenericArray and DirtyListWrapper
-		int j = 0;
-		for (Object item : array) {
-			m.put(col.getFirst(), new Text(toBytes(j++)), new Value(toBytes(item)));
-			count++;
-		}
-		return count;
-	}
-
-	@Override
-	public boolean delete(K key) {
-		Query<K, T> q = newQuery();
-		q.setKey(key);
-		return deleteByQuery(q) > 0;
-	}
-
-	@Override
-	public long deleteByQuery(Query<K, T> query) {
-		try {
-			Scanner scanner = createScanner(query);
-			// add iterator that drops values on the server side
-			scanner.addScanIterator(new IteratorSetting(Integer.MAX_VALUE, SortedKeyIterator.class));
-			RowIterator iterator = new RowIterator(scanner.iterator());
-
-			long count = 0;
-
-			while (iterator.hasNext()) {
-				Iterator<Entry<Key, Value>> row = iterator.next();
-				Mutation m = null;
-				while (row.hasNext()) {
-					Entry<Key, Value> entry = row.next();
-					Key key = entry.getKey();
-					if (m == null)
-						m = new Mutation(key.getRow());
-					// TODO optimize to avoid continually creating column vis?
-					// prob does not matter for empty
-					m.putDelete(key.getColumnFamily(), key.getColumnQualifier(),
-							new ColumnVisibility(key.getColumnVisibility()), key.getTimestamp());
-				}
-				getBatchWriter().addMutation(m);
-				count++;
-			}
-
-			return count;
-		} catch (TableNotFoundException e) {
-			// TODO return 0?
-			LOG.error(e.getMessage(), e);
-			return 0;
-		} catch (MutationsRejectedException e) {
-			LOG.error(e.getMessage(), e);
-			return 0;
-		} catch (IOException e) {
-			LOG.error(e.getMessage(), e);
-			return 0;
-		}
-	}
-
-	private Range createRange(Query<K, T> query) {
-		Text startRow = null;
-		Text endRow = null;
-
-		if (query.getStartKey() != null)
-			startRow = new Text(toBytes(query.getStartKey()));
-
-		if (query.getEndKey() != null)
-			endRow = new Text(toBytes(query.getEndKey()));
-
-		return new Range(startRow, true, endRow, true);
-
-	}
-
-	private Scanner createScanner(Query<K, T> query) throws TableNotFoundException {
-		// TODO make isolated scanner optional?
-		Scanner scanner = new IsolatedScanner(conn.createScanner(mapping.tableName, Authorizations.EMPTY));
-		setFetchColumns(scanner, query.getFields());
-
-		scanner.setRange(createRange(query));
-
-		if (query.getStartTime() != -1 || query.getEndTime() != -1) {
-			IteratorSetting is = new IteratorSetting(30, TimestampFilter.class);
-			if (query.getStartTime() != -1)
-				TimestampFilter.setStart(is, query.getStartTime(), true);
-			if (query.getEndTime() != -1)
-				TimestampFilter.setEnd(is, query.getEndTime(), true);
-
-			scanner.addScanIterator(is);
-		}
-
-		return scanner;
-	}
-
-	/**
-	 * Execute the query and return the result.
-	 */
-	@Override
-	public Result<K, T> execute(Query<K, T> query) {
-		try {
-			Scanner scanner = createScanner(query);
-			return new AccumuloResult<>(this, query, scanner);
-		} catch (TableNotFoundException e) {
-			// TODO return empty result?
-			LOG.error(e.getMessage(), e);
-			return null;
-		}
-	}
-
-	@Override
-	public Query<K, T> newQuery() {
-		return new AccumuloQuery<>(this);
-	}
-
-	Text pad(Text key, int bytes) {
-		if (key.getLength() < bytes)
-			key = new Text(key);
-
-		while (key.getLength() < bytes) {
-			key.append(new byte[] { 0 }, 0, 1);
-		}
-
-		return key;
-	}
-
-	@Override
-	public List<PartitionQuery<K, T>> getPartitions(Query<K, T> query) throws IOException {
-		try {
-			TabletLocator tl;
-			if (conn instanceof MockConnector)
-				tl = new MockTabletLocator();
-			else
-				tl = TabletLocator.getLocator(
-						new ClientContext(conn.getInstance(), credentials,
-								AccumuloConfiguration.getTableConfiguration(conn,
-										Tables.getTableId(conn.getInstance(), mapping.tableName))),
-						new Text(Tables.getTableId(conn.getInstance(), mapping.tableName)));
-
-			Map<String, Map<KeyExtent, List<Range>>> binnedRanges = new HashMap<>();
-
-			tl.invalidateCache();
-			while (tl.binRanges(
-					new ClientContext(conn.getInstance(), credentials,
-							AccumuloConfiguration.getTableConfiguration(conn,
-									Tables.getTableId(conn.getInstance(), mapping.tableName))),
-					Collections.singletonList(createRange(query)), binnedRanges).size() > 0) {
-				// TODO log?
-				if (!Tables.exists(conn.getInstance(), Tables.getTableId(conn.getInstance(), mapping.tableName)))
-					throw new TableDeletedException(Tables.getTableId(conn.getInstance(), mapping.tableName));
-				else if (Tables.getTableState(conn.getInstance(),
-						Tables.getTableId(conn.getInstance(), mapping.tableName)) == TableState.OFFLINE)
-					throw new TableOfflineException(conn.getInstance(),
-							Tables.getTableId(conn.getInstance(), mapping.tableName));
-				UtilWaitThread.sleep(100);
-				tl.invalidateCache();
-			}
-
-			List<PartitionQuery<K, T>> ret = new ArrayList<>();
-
-			Text startRow = null;
-			Text endRow = null;
-			if (query.getStartKey() != null)
-				startRow = new Text(toBytes(query.getStartKey()));
-			if (query.getEndKey() != null)
-				endRow = new Text(toBytes(query.getEndKey()));
-
-			// hadoop expects hostnames, accumulo keeps track of IPs... so need
-			// to convert
-			HashMap<String, String> hostNameCache = new HashMap<>();
-
-			for (Entry<String, Map<KeyExtent, List<Range>>> entry : binnedRanges.entrySet()) {
-				String ip = entry.getKey().split(":", 2)[0];
-				String location = hostNameCache.get(ip);
-				if (location == null) {
-					InetAddress inetAddress = InetAddress.getByName(ip);
-					location = inetAddress.getHostName();
-					hostNameCache.put(ip, location);
-				}
-
-				Map<KeyExtent, List<Range>> tablets = entry.getValue();
-				for (KeyExtent ke : tablets.keySet()) {
-
-					K startKey = null;
-					if (startRow == null || !ke.contains(startRow)) {
-						if (ke.getPrevEndRow() != null) {
-							startKey = followingKey(encoder, getKeyClass(), getBytes(ke.getPrevEndRow()));
-						}
-					} else {
-						startKey = fromBytes(getKeyClass(), getBytes(startRow));
-					}
-
-					K endKey = null;
-					if (endRow == null || !ke.contains(endRow)) {
-						if (ke.getEndRow() != null)
-							endKey = lastPossibleKey(encoder, getKeyClass(), getBytes(ke.getEndRow()));
-					} else {
-						endKey = fromBytes(getKeyClass(), getBytes(endRow));
-					}
-
-					PartitionQueryImpl<K, T> pqi = new PartitionQueryImpl<>(query, startKey, endKey, location);
-					pqi.setConf(getConf());
-					ret.add(pqi);
-				}
-			}
-
-			return ret;
-		} catch (TableNotFoundException | AccumuloException | AccumuloSecurityException e) {
-			throw new IOException(e);
-		}
-
-	}
-
-	static <K> K lastPossibleKey(Encoder encoder, Class<K> clazz, byte[] er) {
-
-		if (clazz.equals(Byte.TYPE) || clazz.equals(Byte.class)) {
-			throw new UnsupportedOperationException();
-		} else if (clazz.equals(Boolean.TYPE) || clazz.equals(Boolean.class)) {
-			throw new UnsupportedOperationException();
-		} else if (clazz.equals(Short.TYPE) || clazz.equals(Short.class)) {
-			return fromBytes(encoder, clazz, encoder.lastPossibleKey(2, er));
-		} else if (clazz.equals(Integer.TYPE) || clazz.equals(Integer.class)) {
-			return fromBytes(encoder, clazz, encoder.lastPossibleKey(4, er));
-		} else if (clazz.equals(Long.TYPE) || clazz.equals(Long.class)) {
-			return fromBytes(encoder, clazz, encoder.lastPossibleKey(8, er));
-		} else if (clazz.equals(Float.TYPE) || clazz.equals(Float.class)) {
-			return fromBytes(encoder, clazz, encoder.lastPossibleKey(4, er));
-		} else if (clazz.equals(Double.TYPE) || clazz.equals(Double.class)) {
-			return fromBytes(encoder, clazz, encoder.lastPossibleKey(8, er));
-		} else if (clazz.equals(String.class)) {
-			throw new UnsupportedOperationException();
-		} else if (clazz.equals(Utf8.class)) {
-			return fromBytes(encoder, clazz, er);
-		}
-
-		throw new IllegalArgumentException(UNKOWN + clazz.getName());
-	}
-
-	@SuppressWarnings("unchecked")
-	static <K> K followingKey(Encoder encoder, Class<K> clazz, byte[] per) {
-
-		if (clazz.equals(Byte.TYPE) || clazz.equals(Byte.class)) {
-			return (K) Byte.valueOf(encoder.followingKey(1, per)[0]);
-		} else if (clazz.equals(Boolean.TYPE) || clazz.equals(Boolean.class)) {
-			throw new UnsupportedOperationException();
-		} else if (clazz.equals(Short.TYPE) || clazz.equals(Short.class)) {
-			return fromBytes(encoder, clazz, encoder.followingKey(2, per));
-		} else if (clazz.equals(Integer.TYPE) || clazz.equals(Integer.class)) {
-			return fromBytes(encoder, clazz, encoder.followingKey(4, per));
-		} else if (clazz.equals(Long.TYPE) || clazz.equals(Long.class)) {
-			return fromBytes(encoder, clazz, encoder.followingKey(8, per));
-		} else if (clazz.equals(Float.TYPE) || clazz.equals(Float.class)) {
-			return fromBytes(encoder, clazz, encoder.followingKey(4, per));
-		} else if (clazz.equals(Double.TYPE) || clazz.equals(Double.class)) {
-			return fromBytes(encoder, clazz, encoder.followingKey(8, per));
-		} else if (clazz.equals(String.class)) {
-			throw new UnsupportedOperationException();
-		} else if (clazz.equals(Utf8.class)) {
-			return fromBytes(encoder, clazz, Arrays.copyOf(per, per.length + 1));
-		}
-
-		throw new IllegalArgumentException(UNKOWN + clazz.getName());
-	}
-
-	@Override
-	public void flush() {
-		try {
-			if (batchWriter != null) {
-				batchWriter.flush();
-			}
-		} catch (MutationsRejectedException e) {
-			LOG.error(e.getMessage(), e);
-		}
-	}
-
-	@Override
-	public void close() {
-		try {
-			if (batchWriter != null) {
-				batchWriter.close();
-				batchWriter = null;
-			}
-		} catch (MutationsRejectedException e) {
-			LOG.error(e.getMessage(), e);
-		}
-	}
->>>>>>> ce945da3
-}+/**
+ * Licensed to the Apache Software Foundation (ASF) under one or more
+ * contributor license agreements.  See the NOTICE file distributed with
+ * this work for additional information regarding copyright ownership.
+ * The ASF licenses this file to You under the Apache License, Version 2.0
+ * (the "License"); you may not use this file except in compliance with
+ * the License.  You may obtain a copy of the License at
+ *
+ *     http://www.apache.org/licenses/LICENSE-2.0
+ *
+ * Unless required by applicable law or agreed to in writing, software
+ * distributed under the License is distributed on an "AS IS" BASIS,
+ * WITHOUT WARRANTIES OR CONDITIONS OF ANY KIND, either express or implied.
+ * See the License for the specific language governing permissions and
+ * limitations under the License.
+ */
+package org.apache.gora.accumulo.store;
+
+import java.io.ByteArrayOutputStream;
+import java.io.IOException;
+import java.net.InetAddress;
+import java.nio.ByteBuffer;
+import java.util.ArrayList;
+import java.util.Arrays;
+import java.util.Collections;
+import java.util.HashMap;
+import java.util.Iterator;
+import java.util.List;
+import java.util.Map;
+import java.util.Map.Entry;
+import java.util.Properties;
+import java.util.Set;
+import java.util.concurrent.TimeUnit;
+
+import javax.xml.parsers.DocumentBuilder;
+import javax.xml.parsers.DocumentBuilderFactory;
+
+import org.apache.accumulo.core.client.AccumuloException;
+import org.apache.accumulo.core.client.AccumuloSecurityException;
+import org.apache.accumulo.core.client.BatchWriter;
+import org.apache.accumulo.core.client.BatchWriterConfig;
+import org.apache.accumulo.core.client.Connector;
+import org.apache.accumulo.core.client.IsolatedScanner;
+import org.apache.accumulo.core.client.IteratorSetting;
+import org.apache.accumulo.core.client.MutationsRejectedException;
+import org.apache.accumulo.core.client.RowIterator;
+import org.apache.accumulo.core.client.Scanner;
+import org.apache.accumulo.core.client.TableDeletedException;
+import org.apache.accumulo.core.client.TableExistsException;
+import org.apache.accumulo.core.client.TableNotFoundException;
+import org.apache.accumulo.core.client.TableOfflineException;
+import org.apache.accumulo.core.client.ZooKeeperInstance;
+import org.apache.accumulo.core.client.impl.ClientContext;
+import org.apache.accumulo.core.client.impl.Tables;
+import org.apache.accumulo.core.client.impl.TabletLocator;
+import org.apache.accumulo.core.client.mock.MockConnector;
+import org.apache.accumulo.core.client.mock.MockInstance;
+import org.apache.accumulo.core.client.mock.impl.MockTabletLocator;
+import org.apache.accumulo.core.client.security.tokens.AuthenticationToken;
+import org.apache.accumulo.core.client.security.tokens.PasswordToken;
+import org.apache.accumulo.core.conf.AccumuloConfiguration;
+import org.apache.accumulo.core.data.ByteSequence;
+import org.apache.accumulo.core.data.Key;
+import org.apache.accumulo.core.data.impl.KeyExtent;
+import org.apache.accumulo.core.data.Mutation;
+import org.apache.accumulo.core.data.Range;
+import org.apache.accumulo.core.data.Value;
+import org.apache.accumulo.core.iterators.SortedKeyIterator;
+import org.apache.accumulo.core.iterators.user.TimestampFilter;
+import org.apache.accumulo.core.master.state.tables.TableState;
+import org.apache.accumulo.core.security.Authorizations;
+import org.apache.accumulo.core.security.ColumnVisibility;
+import org.apache.accumulo.core.client.impl.Credentials;
+import org.apache.accumulo.core.util.Pair;
+import org.apache.accumulo.core.util.UtilWaitThread;
+import org.apache.avro.Schema;
+import org.apache.avro.Schema.Field;
+import org.apache.avro.Schema.Type;
+import org.apache.avro.generic.GenericData;
+import org.apache.avro.io.BinaryDecoder;
+import org.apache.avro.io.Decoder;
+import org.apache.avro.io.DecoderFactory;
+import org.apache.avro.io.EncoderFactory;
+import org.apache.avro.specific.SpecificDatumReader;
+import org.apache.avro.specific.SpecificDatumWriter;
+import org.apache.avro.util.Utf8;
+import org.apache.gora.accumulo.encoders.BinaryEncoder;
+import org.apache.gora.accumulo.encoders.Encoder;
+import org.apache.gora.accumulo.query.AccumuloQuery;
+import org.apache.gora.accumulo.query.AccumuloResult;
+import org.apache.gora.persistency.impl.DirtyListWrapper;
+import org.apache.gora.persistency.impl.DirtyMapWrapper;
+import org.apache.gora.persistency.impl.PersistentBase;
+import org.apache.gora.query.PartitionQuery;
+import org.apache.gora.query.Query;
+import org.apache.gora.query.Result;
+import org.apache.gora.query.impl.PartitionQueryImpl;
+import org.apache.gora.store.DataStoreFactory;
+import org.apache.gora.store.impl.DataStoreBase;
+import org.apache.gora.util.AvroUtils;
+import org.apache.gora.util.GoraException;
+import org.apache.gora.util.IOUtils;
+import org.apache.hadoop.io.Text;
+import org.slf4j.Logger;
+import org.slf4j.LoggerFactory;
+import org.w3c.dom.Document;
+import org.w3c.dom.Element;
+import org.w3c.dom.NodeList;
+
+/**
+ * Implementation of a Accumulo data store to be used by gora.
+ *
+ * @param <K>
+ *            class to be used for the key
+ * @param <T>
+ *            class to be persisted within the store
+ */
+public class AccumuloStore<K,T extends PersistentBase> extends DataStoreBase<K,T> {
+
+  protected static final String MOCK_PROPERTY = "accumulo.mock";
+  protected static final String INSTANCE_NAME_PROPERTY = "accumulo.instance";
+  protected static final String ZOOKEEPERS_NAME_PROPERTY = "accumulo.zookeepers";
+  protected static final String USERNAME_PROPERTY = "accumulo.user";
+  protected static final String PASSWORD_PROPERTY = "accumulo.password";
+  protected static final String DEFAULT_MAPPING_FILE = "gora-accumulo-mapping.xml";
+
+  private final static String UNKOWN = "Unknown type ";
+
+  private Connector conn;
+  private BatchWriter batchWriter;
+  private AccumuloMapping mapping;
+  private Credentials credentials;
+  private Encoder encoder;
+
+  public static final Logger LOG = LoggerFactory.getLogger(AccumuloStore.class);
+
+  public Object fromBytes(Schema schema, byte[] data) throws IOException {
+    Schema fromSchema = null;
+    if (schema.getType() == Type.UNION) {
+      try {
+        Decoder decoder = DecoderFactory.get().binaryDecoder(data, null);
+        int unionIndex = decoder.readIndex();
+        List<Schema> possibleTypes = schema.getTypes();
+        fromSchema = possibleTypes.get(unionIndex);
+        Schema effectiveSchema = possibleTypes.get(unionIndex);
+        if (effectiveSchema.getType() == Type.NULL) {
+          decoder.readNull();
+          return null;
+        } else {
+          data = decoder.readBytes(null).array();
+        }
+      } catch (IOException e) {
+        LOG.error(e.getMessage());
+        throw new GoraException("Error decoding union type: ", e);
+      }
+    } else {
+      fromSchema = schema;
+    }
+    return fromBytes(encoder, fromSchema, data);
+  }
+
+  public static Object fromBytes(Encoder encoder, Schema schema, byte data[]) throws IOException {
+    switch (schema.getType()) {
+    case BOOLEAN:
+      return encoder.decodeBoolean(data);
+    case DOUBLE:
+      return encoder.decodeDouble(data);
+    case FLOAT:
+      return encoder.decodeFloat(data);
+    case INT:
+      return encoder.decodeInt(data);
+    case LONG:
+      return encoder.decodeLong(data);
+    case STRING:
+      return new Utf8(data);
+    case BYTES:
+      return ByteBuffer.wrap(data);
+    case ENUM:
+      return AvroUtils.getEnumValue(schema, encoder.decodeInt(data));
+    case ARRAY:
+      break;
+    case FIXED:
+      break;
+    case MAP:
+      break;
+    case NULL:
+      break;
+    case RECORD:
+      break;
+    case UNION:
+      break;
+    default:
+      break;
+    }
+    throw new IllegalArgumentException(UNKOWN + schema.getType());
+
+  }
+
+  private static byte[] getBytes(Text text) {
+    byte[] bytes = text.getBytes();
+    if (bytes.length != text.getLength()) {
+      bytes = new byte[text.getLength()];
+      System.arraycopy(text.getBytes(), 0, bytes, 0, bytes.length);
+    }
+    return bytes;
+  }
+
+  public K fromBytes(Class<K> clazz, byte[] val) {
+    return fromBytes(encoder, clazz, val);
+  }
+
+  @SuppressWarnings("unchecked")
+  public static <K> K fromBytes(Encoder encoder, Class<K> clazz, byte[] val) {
+    try {
+      if (clazz.equals(Byte.TYPE) || clazz.equals(Byte.class)) {
+        return (K) Byte.valueOf(encoder.decodeByte(val));
+      } else if (clazz.equals(Boolean.TYPE) || clazz.equals(Boolean.class)) {
+        return (K) Boolean.valueOf(encoder.decodeBoolean(val));
+      } else if (clazz.equals(Short.TYPE) || clazz.equals(Short.class)) {
+        return (K) Short.valueOf(encoder.decodeShort(val));
+      } else if (clazz.equals(Integer.TYPE) || clazz.equals(Integer.class)) {
+        return (K) Integer.valueOf(encoder.decodeInt(val));
+      } else if (clazz.equals(Long.TYPE) || clazz.equals(Long.class)) {
+        return (K) Long.valueOf(encoder.decodeLong(val));
+      } else if (clazz.equals(Float.TYPE) || clazz.equals(Float.class)) {
+        return (K) Float.valueOf(encoder.decodeFloat(val));
+      } else if (clazz.equals(Double.TYPE) || clazz.equals(Double.class)) {
+        return (K) Double.valueOf(encoder.decodeDouble(val));
+      } else if (clazz.equals(String.class)) {
+        return (K) new String(val, "UTF-8");
+      } else if (clazz.equals(Utf8.class)) {
+        return (K) new Utf8(val);
+      }
+
+      throw new IllegalArgumentException(UNKOWN + clazz.getName());
+    } catch (IOException ioe) {
+      LOG.error(ioe.getMessage());
+      throw new RuntimeException(ioe);
+    }
+  }
+
+  private static byte[] copyIfNeeded(byte b[], int offset, int len) {
+    if (len != b.length || offset != 0) {
+      byte[] copy = new byte[len];
+      System.arraycopy(b, offset, copy, 0, copy.length);
+      b = copy;
+    }
+    return b;
+  }
+
+  public byte[] toBytes(Schema toSchema, Object o) {
+    if (toSchema != null && toSchema.getType() == Type.UNION) {
+      ByteArrayOutputStream baos = new ByteArrayOutputStream();
+      org.apache.avro.io.BinaryEncoder avroEncoder = EncoderFactory.get().binaryEncoder(baos, null);
+      int unionIndex = 0;
+      try {
+        if (o == null) {
+          unionIndex = firstNullSchemaTypeIndex(toSchema);
+          avroEncoder.writeIndex(unionIndex);
+          avroEncoder.writeNull();
+        } else {
+          unionIndex = firstNotNullSchemaTypeIndex(toSchema);
+          avroEncoder.writeIndex(unionIndex);
+          avroEncoder.writeBytes(toBytes(o));
+        }
+        avroEncoder.flush();
+        return baos.toByteArray();
+      } catch (IOException e) {
+        LOG.error(e.getMessage());
+        return toBytes(o);
+      }
+    } else {
+      return toBytes(o);
+    }
+  }
+
+  private int firstNullSchemaTypeIndex(Schema toSchema) {
+    List<Schema> possibleTypes = toSchema.getTypes();
+    int unionIndex = 0;
+    for (int i = 0; i < possibleTypes.size(); i++ ) {
+      Type pType = possibleTypes.get(i).getType();
+      if (pType == Type.NULL) { // FIXME HUGE kludge to pass tests
+        unionIndex = i; break;
+      }
+    }
+    return unionIndex;
+  }
+
+  private int firstNotNullSchemaTypeIndex(Schema toSchema) {
+    List<Schema> possibleTypes = toSchema.getTypes();
+    int unionIndex = 0;
+    for (int i = 0; i < possibleTypes.size(); i++ ) {
+      Type pType = possibleTypes.get(i).getType();
+      if (pType != Type.NULL) { // FIXME HUGE kludge to pass tests
+        unionIndex = i; break;
+      }
+    }
+    return unionIndex;
+  }
+
+  public byte[] toBytes(Object o) {
+    return toBytes(encoder, o);
+  }
+
+  public static byte[] toBytes(Encoder encoder, Object o) {
+
+    try {
+      if (o instanceof String) {
+        return ((String) o).getBytes("UTF-8");
+      } else if (o instanceof Utf8) {
+        return copyIfNeeded(((Utf8) o).getBytes(), 0, ((Utf8) o).getByteLength());
+      } else if (o instanceof ByteBuffer) {
+        return copyIfNeeded(((ByteBuffer) o).array(), ((ByteBuffer) o).arrayOffset() + ((ByteBuffer) o).position(), ((ByteBuffer) o).remaining());
+      } else if (o instanceof Long) {
+        return encoder.encodeLong((Long) o);
+      } else if (o instanceof Integer) {
+        return encoder.encodeInt((Integer) o);
+      } else if (o instanceof Short) {
+        return encoder.encodeShort((Short) o);
+      } else if (o instanceof Byte) {
+        return encoder.encodeByte((Byte) o);
+      } else if (o instanceof Boolean) {
+        return encoder.encodeBoolean((Boolean) o);
+      } else if (o instanceof Float) {
+        return encoder.encodeFloat((Float) o);
+      } else if (o instanceof Double) {
+        return encoder.encodeDouble((Double) o);
+      } else if (o instanceof Enum) {
+        return encoder.encodeInt(((Enum<?>) o).ordinal());
+      }
+    } catch (IOException ioe) {
+      throw new RuntimeException(ioe);
+    }
+
+    throw new IllegalArgumentException(UNKOWN + o.getClass().getName());
+  }
+
+  private BatchWriter getBatchWriter() throws IOException {
+    if (batchWriter == null)
+      try {
+        BatchWriterConfig batchWriterConfig = new BatchWriterConfig();
+        batchWriterConfig.setMaxMemory(10000000);
+        batchWriterConfig.setMaxLatency(60000L, TimeUnit.MILLISECONDS);
+        batchWriterConfig.setMaxWriteThreads(4);
+        batchWriter = conn.createBatchWriter(mapping.tableName, batchWriterConfig);
+      } catch (TableNotFoundException e) {
+        throw new IOException(e);
+      }
+    return batchWriter;
+  }
+
+  /**
+   * Initialize the data store by reading the credentials, setting the client's properties up and
+   * reading the mapping file. Initialize is called when then the call to
+   * {@link org.apache.gora.store.DataStoreFactory#createDataStore} is made.
+   *
+   * @param keyClass
+   * @param persistentClass
+   * @param properties
+   */
+  @Override
+  public void initialize(Class<K> keyClass, Class<T> persistentClass, Properties properties) {
+    try{
+      super.initialize(keyClass, persistentClass, properties);
+
+      String mock = DataStoreFactory.findProperty(properties, this, MOCK_PROPERTY, null);
+      String mappingFile = DataStoreFactory.getMappingFile(properties, this, DEFAULT_MAPPING_FILE);
+      String user = DataStoreFactory.findProperty(properties, this, USERNAME_PROPERTY, null);
+      String password = DataStoreFactory.findProperty(properties, this, PASSWORD_PROPERTY, null);
+
+      mapping = readMapping(mappingFile);
+
+      if (mapping.encoder == null || "".equals(mapping.encoder)) {
+        encoder = new BinaryEncoder();
+      } else {
+        try {
+          encoder = (Encoder) getClass().getClassLoader().loadClass(mapping.encoder).newInstance();
+        } catch (InstantiationException | IllegalAccessException | ClassNotFoundException e) {
+          throw new IOException(e);
+        }
+      }
+
+      try {
+        AuthenticationToken token = new PasswordToken(password);
+        if (mock == null || !mock.equals("true")) {
+          String instance = DataStoreFactory.findProperty(properties, this, INSTANCE_NAME_PROPERTY, null);
+          String zookeepers = DataStoreFactory.findProperty(properties, this, ZOOKEEPERS_NAME_PROPERTY, null);
+          conn = new ZooKeeperInstance(instance, zookeepers).getConnector(user, token);
+        } else {
+          conn = new MockInstance().getConnector(user, token);
+        }
+        credentials = new Credentials(user, token);
+
+        if (autoCreateSchema && !schemaExists())
+          createSchema();
+      } catch (AccumuloException | AccumuloSecurityException e) {
+        throw new IOException(e);
+      }
+    } catch(IOException e){
+      LOG.error(e.getMessage(), e);
+    }
+  }
+
+  protected AccumuloMapping readMapping(String filename) throws IOException {
+    try {
+
+      AccumuloMapping mapping = new AccumuloMapping();
+
+      DocumentBuilder db = DocumentBuilderFactory.newInstance().newDocumentBuilder();
+      Document dom = db.parse(getClass().getClassLoader().getResourceAsStream(filename));
+
+      Element root = dom.getDocumentElement();
+
+      NodeList nl = root.getElementsByTagName("class");
+      for (int i = 0; i < nl.getLength(); i++) {
+
+        Element classElement = (Element) nl.item(i);
+        if (classElement.getAttribute("keyClass").equals(keyClass.getCanonicalName())
+            && classElement.getAttribute("name").equals(persistentClass.getCanonicalName())) {
+
+          mapping.tableName = getSchemaName(classElement.getAttribute("table"), persistentClass);
+          mapping.encoder = classElement.getAttribute("encoder");
+
+          NodeList fields = classElement.getElementsByTagName("field");
+          for (int j = 0; j < fields.getLength(); j++) {
+            Element fieldElement = (Element) fields.item(j);
+
+            String name = fieldElement.getAttribute("name");
+            String family = fieldElement.getAttribute("family");
+            String qualifier = fieldElement.getAttribute("qualifier");
+            if ("".equals(qualifier))
+              qualifier = null;
+
+            Pair<Text,Text> col = new Pair<>(new Text(family), qualifier == null ? null : new Text(qualifier));
+            mapping.fieldMap.put(name, col);
+            mapping.columnMap.put(col, name);
+          }
+        }
+
+      }
+
+      if (mapping.tableName == null) {
+        throw new GoraException("Please define the accumulo 'table' name mapping in " + filename + " for " + persistentClass.getCanonicalName());
+      }
+
+      nl = root.getElementsByTagName("table");
+      for (int i = 0; i < nl.getLength(); i++) {
+        Element tableElement = (Element) nl.item(i);
+        if (tableElement.getAttribute("name").equals(mapping.tableName)) {
+          NodeList configs = tableElement.getElementsByTagName("config");
+          for (int j = 0; j < configs.getLength(); j++) {
+            Element configElement = (Element) configs.item(j);
+            String key = configElement.getAttribute("key");
+            String val = configElement.getAttribute("value");
+            mapping.tableConfig.put(key, val);
+          }
+        }
+      }
+
+      return mapping;
+    } catch (Exception ex) {
+      throw new IOException("Unable to read " + filename, ex);
+    }
+
+  }
+
+  @Override
+  public String getSchemaName() {
+    return mapping.tableName;
+  }
+
+  @Override
+  public void createSchema() {
+    try {
+      conn.tableOperations().create(mapping.tableName);
+      Set<Entry<String,String>> es = mapping.tableConfig.entrySet();
+      for (Entry<String,String> entry : es) {
+        conn.tableOperations().setProperty(mapping.tableName, entry.getKey(), entry.getValue());
+      }
+
+    } catch (AccumuloException | AccumuloSecurityException e) {
+      LOG.error(e.getMessage(), e);
+    } catch (TableExistsException e) {
+      LOG.debug(e.getMessage(), e);
+    }
+  }
+
+  @Override
+  public void deleteSchema() {
+    try {
+      if (batchWriter != null)
+        batchWriter.close();
+      batchWriter = null;
+      conn.tableOperations().delete(mapping.tableName);
+    } catch (AccumuloException | AccumuloSecurityException | TableNotFoundException e) {
+      LOG.error(e.getMessage(), e);
+    }
+  }
+
+  @Override
+  public boolean schemaExists() {
+    return conn.tableOperations().exists(mapping.tableName);
+  }
+
+  public ByteSequence populate(Iterator<Entry<Key,Value>> iter, T persistent) throws IOException {
+    ByteSequence row = null;
+
+    Map<Utf8, Object> currentMap = null;
+    List currentArray = null;
+    Text currentFam = null;
+    int currentPos = 0;
+    Schema currentSchema = null;
+    Field currentField = null;
+
+    BinaryDecoder decoder = DecoderFactory.get().binaryDecoder(new byte[0], null);
+
+    while (iter.hasNext()) {
+      Entry<Key,Value> entry = iter.next();
+
+      if (row == null) {
+        row = entry.getKey().getRowData();
+      }
+      byte[] val = entry.getValue().get();
+
+      Field field = fieldMap.get(getFieldName(entry));
+
+      if (currentMap != null) {
+        if (currentFam.equals(entry.getKey().getColumnFamily())) {
+          currentMap.put(new Utf8(entry.getKey().getColumnQualifierData().toArray()),
+              fromBytes(currentSchema, entry.getValue().get()));
+          continue;
+        } else {
+          persistent.put(currentPos, currentMap);
+          currentMap = null;
+        }
+      } else if (currentArray != null) {
+        if (currentFam.equals(entry.getKey().getColumnFamily())) {
+          currentArray.add(fromBytes(currentSchema, entry.getValue().get()));
+          continue;
+        } else {
+          persistent.put(currentPos, new GenericData.Array<T>(currentField.schema(), currentArray));
+          currentArray = null;
+        }
+      }
+
+      switch (field.schema().getType()) {
+      case MAP:  // first entry only. Next are handled above on the next loop
+        currentMap = new DirtyMapWrapper<>(new HashMap<Utf8, Object>());
+        currentPos = field.pos();
+        currentFam = entry.getKey().getColumnFamily();
+        currentSchema = field.schema().getValueType();
+
+        currentMap.put(new Utf8(entry.getKey().getColumnQualifierData().toArray()),
+            fromBytes(currentSchema, entry.getValue().get()));
+        break;
+      case ARRAY:
+        currentArray = new DirtyListWrapper<>(new ArrayList<>());
+        currentPos = field.pos();
+        currentFam = entry.getKey().getColumnFamily();
+        currentSchema = field.schema().getElementType();
+        currentField = field;
+
+        currentArray.add(fromBytes(currentSchema, entry.getValue().get()));
+
+        break;
+      case UNION:// default value of null acts like union with null
+        Schema effectiveSchema = field.schema().getTypes()
+        .get(firstNotNullSchemaTypeIndex(field.schema()));
+        // map and array were coded without union index so need to be read the same way
+        if (effectiveSchema.getType() == Type.ARRAY) {
+          currentArray = new DirtyListWrapper<>(new ArrayList<>());
+          currentPos = field.pos();
+          currentFam = entry.getKey().getColumnFamily();
+          currentSchema = field.schema().getElementType();
+          currentField = field;
+
+          currentArray.add(fromBytes(currentSchema, entry.getValue().get()));
+          break;
+        }
+        else if (effectiveSchema.getType() == Type.MAP) {
+          currentMap = new DirtyMapWrapper<>(new HashMap<Utf8, Object>());
+          currentPos = field.pos();
+          currentFam = entry.getKey().getColumnFamily();
+          currentSchema = effectiveSchema.getValueType();
+
+          currentMap.put(new Utf8(entry.getKey().getColumnQualifierData().toArray()),
+              fromBytes(currentSchema, entry.getValue().get()));
+          break;
+        }
+        // continue like a regular top-level union
+      case RECORD:
+        SpecificDatumReader<?> reader = new SpecificDatumReader<Schema>(field.schema());
+        persistent.put(field.pos(), reader.read(null, DecoderFactory.get().binaryDecoder(val, decoder)));
+        break;
+      default:
+        persistent.put(field.pos(), fromBytes(field.schema(), entry.getValue().get()));
+      }
+    }
+
+    if (currentMap != null) {
+      persistent.put(currentPos, currentMap);
+    } else if (currentArray != null) {
+      persistent.put(currentPos, new GenericData.Array<T>(currentField.schema(), currentArray));
+    }
+
+    persistent.clearDirty();
+
+    return row;
+  }
+
+  /**
+   * Retrieve field name from entry.
+   * @param entry The Key-Value entry
+   * @return String The field name
+   */
+  private String getFieldName(Entry<Key, Value> entry) {
+    String fieldName = mapping.columnMap.get(new Pair<>(entry.getKey().getColumnFamily(),
+        entry.getKey().getColumnQualifier()));
+    if (fieldName == null) {
+      fieldName = mapping.columnMap.get(new Pair<Text,Text>(entry.getKey().getColumnFamily(), null));
+    }
+    return fieldName;
+  }
+
+  private void setFetchColumns(Scanner scanner, String[] fields) {
+    fields = getFieldsToQuery(fields);
+    for (String field : fields) {
+      Pair<Text,Text> col = mapping.fieldMap.get(field);
+      if (col != null) {
+        if (col.getSecond() == null) {
+          scanner.fetchColumnFamily(col.getFirst());
+        } else {
+          scanner.fetchColumn(col.getFirst(), col.getSecond());
+        }
+      } else {
+        LOG.error("Mapping not found for field: {}", field);
+      }
+    }
+  }
+
+  @Override
+  public T get(K key, String[] fields) {
+    try {
+      // TODO make isolated scanner optional?
+      Scanner scanner = new IsolatedScanner(conn.createScanner(mapping.tableName, Authorizations.EMPTY));
+      Range rowRange = new Range(new Text(toBytes(key)));
+
+      scanner.setRange(rowRange);
+      setFetchColumns(scanner, fields);
+
+      T persistent = newPersistent();
+      ByteSequence row = populate(scanner.iterator(), persistent);
+      if (row == null)
+        return null;
+      return persistent;
+    } catch (TableNotFoundException e) {
+      LOG.error(e.getMessage(), e);
+      return null;
+    } catch (IOException e) {
+      LOG.error(e.getMessage(), e);
+      return null;
+    }
+  }
+
+  @Override
+  public void put(K key, T val) {
+
+    try{
+      Mutation m = new Mutation(new Text(toBytes(key)));
+
+      Schema schema = val.getSchema();
+      List<Field> fields = schema.getFields();
+      int count = 0;
+
+      for (int i = 0; i < fields.size(); i++) {
+        if (!val.isDirty(i)) {
+          continue;
+        }
+        Field field = fields.get(i);
+
+        Object o = val.get(field.pos());
+
+        Pair<Text,Text> col = mapping.fieldMap.get(field.name());
+
+        if (col == null) {
+          throw new GoraException("Please define the gora to accumulo mapping for field " + field.name());
+        }
+
+        switch (field.schema().getType()) {
+        case MAP:
+          count = putMap(m, count, field.schema().getValueType(), o, col, field.name());
+          break;
+        case ARRAY:
+          count = putArray(m, count, o, col, field.name());
+          break;
+        case UNION: // default value of null acts like union with null
+          Schema effectiveSchema = field.schema().getTypes()
+          .get(firstNotNullSchemaTypeIndex(field.schema()));
+          // map and array need to compute qualifier
+          if (effectiveSchema.getType() == Type.ARRAY) {
+            count = putArray(m, count, o, col, field.name());
+            break;
+          }
+          else if (effectiveSchema.getType() == Type.MAP) {
+            count = putMap(m, count, effectiveSchema.getValueType(), o, col, field.name());
+            break;
+          }
+          // continue like a regular top-level union
+        case RECORD:
+          final SpecificDatumWriter<Object> writer = new SpecificDatumWriter<>(field.schema());
+          final byte[] byteData = IOUtils.serialize(writer,o);
+          m.put(col.getFirst(), col.getSecond(), new Value(byteData));
+          count++;
+          break;
+        default:
+          m.put(col.getFirst(), col.getSecond(), new Value(toBytes(o)));
+          count++;
+        }
+
+      }
+
+      if (count > 0)
+        try {
+          getBatchWriter().addMutation(m);
+        } catch (MutationsRejectedException e) {
+          LOG.error(e.getMessage(), e);
+        }
+    } catch (IOException e) {
+      LOG.error(e.getMessage(), e);
+    }
+  }
+
+  private int putMap(Mutation m, int count, Schema valueType, Object o, Pair<Text, Text> col, String fieldName) throws GoraException {
+
+    // First of all we delete map field on accumulo store
+    Text rowKey = new Text(m.getRow());
+    Query<K, T> query = newQuery();
+    query.setFields(fieldName);
+    query.setStartKey((K)rowKey.toString());
+    query.setEndKey((K)rowKey.toString());
+    deleteByQuery(query);
+    flush();
+    if (o == null){
+      return 0;
+    }
+
+    Set<?> es = ((Map<?, ?>)o).entrySet();
+    for (Object entry : es) {
+      Object mapKey = ((Entry<?, ?>) entry).getKey();
+      Object mapVal = ((Entry<?, ?>) entry).getValue();
+      if ((o instanceof DirtyMapWrapper && ((DirtyMapWrapper<?, ?>)o).isDirty())
+          || !(o instanceof DirtyMapWrapper)) {
+        m.put(col.getFirst(), new Text(toBytes(mapKey)), new Value(toBytes(valueType, mapVal)));
+        count++;
+      }
+      // TODO map value deletion
+    }
+    return count;
+  }
+
+  private int putArray(Mutation m, int count, Object o, Pair<Text, Text> col, String fieldName) {
+
+    // First of all we delete array field on accumulo store
+    Text rowKey = new Text(m.getRow());
+    Query<K, T> query = newQuery();
+    query.setFields(fieldName);
+    query.setStartKey((K)rowKey.toString());
+    query.setEndKey((K)rowKey.toString());
+    deleteByQuery(query);
+    flush();
+    if (o == null){
+      return 0;
+    }
+
+    List<?> array = (List<?>) o;  // both GenericArray and DirtyListWrapper
+    int j = 0;
+    for (Object item : array) {
+      m.put(col.getFirst(), new Text(toBytes(j++)), new Value(toBytes(item)));
+      count++;
+    }
+    return count;
+  }
+
+  @Override
+  public boolean delete(K key) {
+    Query<K,T> q = newQuery();
+    q.setKey(key);
+    return deleteByQuery(q) > 0;
+  }
+
+  @Override
+  public long deleteByQuery(Query<K,T> query) {
+    try {
+      Scanner scanner = createScanner(query);
+      // add iterator that drops values on the server side
+      scanner.addScanIterator(new IteratorSetting(Integer.MAX_VALUE, SortedKeyIterator.class));
+      RowIterator iterator = new RowIterator(scanner.iterator());
+
+      long count = 0;
+
+      while (iterator.hasNext()) {
+        Iterator<Entry<Key,Value>> row = iterator.next();
+        Mutation m = null;
+        while (row.hasNext()) {
+          Entry<Key,Value> entry = row.next();
+          Key key = entry.getKey();
+          if (m == null)
+            m = new Mutation(key.getRow());
+          // TODO optimize to avoid continually creating column vis? prob does not matter for empty
+          m.putDelete(key.getColumnFamily(), key.getColumnQualifier(), new ColumnVisibility(key.getColumnVisibility()), key.getTimestamp());
+        }
+        getBatchWriter().addMutation(m);
+        count++;
+      }
+
+      return count;
+    } catch (TableNotFoundException e) {
+      // TODO return 0?
+      LOG.error(e.getMessage(), e);
+      return 0;
+    } catch (MutationsRejectedException e) {
+      LOG.error(e.getMessage(), e);
+      return 0;
+    } catch (IOException e){
+      LOG.error(e.getMessage(), e);
+      return 0;
+    }
+  }
+
+  private Range createRange(Query<K,T> query) {
+    Text startRow = null;
+    Text endRow = null;
+
+    if (query.getStartKey() != null)
+      startRow = new Text(toBytes(query.getStartKey()));
+
+    if (query.getEndKey() != null)
+      endRow = new Text(toBytes(query.getEndKey()));
+
+    return new Range(startRow, true, endRow, true);
+
+  }
+
+  private Scanner createScanner(Query<K,T> query) throws TableNotFoundException {
+    // TODO make isolated scanner optional?
+    Scanner scanner = new IsolatedScanner(conn.createScanner(mapping.tableName, Authorizations.EMPTY));
+    setFetchColumns(scanner, query.getFields());
+
+    scanner.setRange(createRange(query));
+
+    if (query.getStartTime() != -1 || query.getEndTime() != -1) {
+      IteratorSetting is = new IteratorSetting(30, TimestampFilter.class);
+      if (query.getStartTime() != -1)
+        TimestampFilter.setStart(is, query.getStartTime(), true);
+      if (query.getEndTime() != -1)
+        TimestampFilter.setEnd(is, query.getEndTime(), true);
+
+      scanner.addScanIterator(is);
+    }
+
+    return scanner;
+  }
+
+  /**
+   * Execute the query and return the result.
+   */
+  @Override
+  public Result<K,T> execute(Query<K,T> query) {
+    try {
+      Scanner scanner = createScanner(query);
+      return new AccumuloResult<>(this, query, scanner);
+    } catch (TableNotFoundException e) {
+      // TODO return empty result?
+      LOG.error(e.getMessage(), e);
+      return null;
+    }
+  }
+
+  @Override
+  public Query<K,T> newQuery() {
+    return new AccumuloQuery<>(this);
+  }
+
+  Text pad(Text key, int bytes) {
+    if (key.getLength() < bytes)
+      key = new Text(key);
+
+    while (key.getLength() < bytes) {
+      key.append(new byte[] {0}, 0, 1);
+    }
+
+    return key;
+  }
+
+  @Override
+  public List<PartitionQuery<K,T>> getPartitions(Query<K,T> query) throws IOException {
+    try {
+      TabletLocator tl;
+      if (conn instanceof MockConnector)
+        tl = new MockTabletLocator();
+      else
+        tl = TabletLocator.getLocator(new ClientContext(conn.getInstance(), credentials, AccumuloConfiguration.getTableConfiguration(conn, Tables.getTableId(conn.getInstance(), mapping.tableName))), new Text(Tables.getTableId(conn.getInstance(), mapping.tableName)));
+
+      Map<String,Map<KeyExtent,List<Range>>> binnedRanges = new HashMap<>();
+
+      tl.invalidateCache();
+      while (tl.binRanges(new ClientContext(conn.getInstance(), credentials, AccumuloConfiguration.getTableConfiguration(conn, Tables.getTableId(conn.getInstance(), mapping.tableName))), Collections.singletonList(createRange(query)), binnedRanges).size() > 0) {
+        // TODO log?
+        if (!Tables.exists(conn.getInstance(), Tables.getTableId(conn.getInstance(), mapping.tableName)))
+          throw new TableDeletedException(Tables.getTableId(conn.getInstance(), mapping.tableName));
+        else if (Tables.getTableState(conn.getInstance(), Tables.getTableId(conn.getInstance(), mapping.tableName)) == TableState.OFFLINE)
+          throw new TableOfflineException(conn.getInstance(), Tables.getTableId(conn.getInstance(), mapping.tableName));
+        UtilWaitThread.sleep(100);
+        tl.invalidateCache();
+      }
+
+      List<PartitionQuery<K,T>> ret = new ArrayList<>();
+
+      Text startRow = null;
+      Text endRow = null;
+      if (query.getStartKey() != null)
+        startRow = new Text(toBytes(query.getStartKey()));
+      if (query.getEndKey() != null)
+        endRow = new Text(toBytes(query.getEndKey()));
+
+      //hadoop expects hostnames, accumulo keeps track of IPs... so need to convert
+      HashMap<String,String> hostNameCache = new HashMap<>();
+
+      for (Entry<String,Map<KeyExtent,List<Range>>> entry : binnedRanges.entrySet()) {
+        String ip = entry.getKey().split(":", 2)[0];
+        String location = hostNameCache.get(ip);
+        if (location == null) {
+          InetAddress inetAddress = InetAddress.getByName(ip);
+          location = inetAddress.getHostName();
+          hostNameCache.put(ip, location);
+        }
+
+        Map<KeyExtent,List<Range>> tablets = entry.getValue();
+        for (KeyExtent ke : tablets.keySet()) {
+
+          K startKey = null;
+          if (startRow == null || !ke.contains(startRow)) {
+            if (ke.getPrevEndRow() != null) {
+              startKey = followingKey(encoder, getKeyClass(), getBytes(ke.getPrevEndRow()));
+            }
+          } else {
+            startKey = fromBytes(getKeyClass(), getBytes(startRow));
+          }
+
+          K endKey = null;
+          if (endRow == null || !ke.contains(endRow)) {
+            if (ke.getEndRow() != null)
+              endKey = lastPossibleKey(encoder, getKeyClass(), getBytes(ke.getEndRow()));
+          } else {
+            endKey = fromBytes(getKeyClass(), getBytes(endRow));
+          }
+
+          PartitionQueryImpl<K, T> pqi = new PartitionQueryImpl<>(query, startKey, endKey, location);
+          pqi.setConf(getConf());
+          ret.add(pqi);
+        }
+      }
+
+      return ret;
+    } catch (TableNotFoundException | AccumuloException | AccumuloSecurityException e) {
+      throw new IOException(e);
+    }
+
+  }
+
+  static <K> K lastPossibleKey(Encoder encoder, Class<K> clazz, byte[] er) {
+
+    if (clazz.equals(Byte.TYPE) || clazz.equals(Byte.class)) {
+      throw new UnsupportedOperationException();
+    } else if (clazz.equals(Boolean.TYPE) || clazz.equals(Boolean.class)) {
+      throw new UnsupportedOperationException();
+    } else if (clazz.equals(Short.TYPE) || clazz.equals(Short.class)) {
+      return fromBytes(encoder, clazz, encoder.lastPossibleKey(2, er));
+    } else if (clazz.equals(Integer.TYPE) || clazz.equals(Integer.class)) {
+      return fromBytes(encoder, clazz, encoder.lastPossibleKey(4, er));
+    } else if (clazz.equals(Long.TYPE) || clazz.equals(Long.class)) {
+      return fromBytes(encoder, clazz, encoder.lastPossibleKey(8, er));
+    } else if (clazz.equals(Float.TYPE) || clazz.equals(Float.class)) {
+      return fromBytes(encoder, clazz, encoder.lastPossibleKey(4, er));
+    } else if (clazz.equals(Double.TYPE) || clazz.equals(Double.class)) {
+      return fromBytes(encoder, clazz, encoder.lastPossibleKey(8, er));
+    } else if (clazz.equals(String.class)) {
+      throw new UnsupportedOperationException();
+    } else if (clazz.equals(Utf8.class)) {
+      return fromBytes(encoder, clazz, er);
+    }
+
+    throw new IllegalArgumentException(UNKOWN + clazz.getName());
+  }
+
+  @SuppressWarnings("unchecked")
+  static <K> K followingKey(Encoder encoder, Class<K> clazz, byte[] per) {
+
+    if (clazz.equals(Byte.TYPE) || clazz.equals(Byte.class)) {
+      return (K) Byte.valueOf(encoder.followingKey(1, per)[0]);
+    } else if (clazz.equals(Boolean.TYPE) || clazz.equals(Boolean.class)) {
+      throw new UnsupportedOperationException();
+    } else if (clazz.equals(Short.TYPE) || clazz.equals(Short.class)) {
+      return fromBytes(encoder, clazz, encoder.followingKey(2, per));
+    } else if (clazz.equals(Integer.TYPE) || clazz.equals(Integer.class)) {
+      return fromBytes(encoder, clazz, encoder.followingKey(4, per));
+    } else if (clazz.equals(Long.TYPE) || clazz.equals(Long.class)) {
+      return fromBytes(encoder, clazz, encoder.followingKey(8, per));
+    } else if (clazz.equals(Float.TYPE) || clazz.equals(Float.class)) {
+      return fromBytes(encoder, clazz, encoder.followingKey(4, per));
+    } else if (clazz.equals(Double.TYPE) || clazz.equals(Double.class)) {
+      return fromBytes(encoder, clazz, encoder.followingKey(8, per));
+    } else if (clazz.equals(String.class)) {
+      throw new UnsupportedOperationException();
+    } else if (clazz.equals(Utf8.class)) {
+      return fromBytes(encoder, clazz, Arrays.copyOf(per, per.length + 1));
+    }
+
+    throw new IllegalArgumentException(UNKOWN + clazz.getName());
+  }
+
+  @Override
+  public void flush() {
+    try {
+      if (batchWriter != null) {
+        batchWriter.flush();
+      }
+    } catch (MutationsRejectedException e) {
+      LOG.error(e.getMessage(), e);
+    }
+  }
+
+  @Override
+  public void close() {
+    try {
+      if (batchWriter != null) {
+        batchWriter.close();
+        batchWriter = null;
+      }
+    } catch (MutationsRejectedException e) {
+      LOG.error(e.getMessage(), e);
+    }
+  }
+}